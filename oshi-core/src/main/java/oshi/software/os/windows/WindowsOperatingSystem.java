<<<<<<< HEAD
/**
 * Oshi (https://github.com/oshi/oshi)
 *
 * Copyright (c) 2010 - 2018 The Oshi Project Team
 *
 * All rights reserved. This program and the accompanying materials
 * are made available under the terms of the Eclipse Public License v1.0
 * which accompanies this distribution, and is available at
 * http://www.eclipse.org/legal/epl-v10.html
 *
 * Maintainers:
 * dblock[at]dblock[dot]org
 * widdis[at]gmail[dot]com
 * enrico.bianchi[at]gmail[dot]com
 *
 * Contributors:
 * https://github.com/oshi/oshi/graphs/contributors
 */
package oshi.software.os.windows;

import java.io.File;
import java.util.Collection;
import java.util.HashMap;
import java.util.HashSet;
import java.util.LinkedList;
import java.util.List;
import java.util.Map;
import java.util.Set;

import org.slf4j.Logger;
import org.slf4j.LoggerFactory;

import com.sun.jna.Memory; // NOSONAR
import com.sun.jna.Native;
import com.sun.jna.Pointer;
import com.sun.jna.platform.win32.Advapi32;
import com.sun.jna.platform.win32.Advapi32Util;
import com.sun.jna.platform.win32.Advapi32Util.Account;
import com.sun.jna.platform.win32.Kernel32Util;
import com.sun.jna.platform.win32.Psapi;
import com.sun.jna.platform.win32.Psapi.PERFORMANCE_INFORMATION;
import com.sun.jna.platform.win32.Tlhelp32;
import com.sun.jna.platform.win32.Win32Exception;
import com.sun.jna.platform.win32.WinDef.DWORD;
import com.sun.jna.platform.win32.WinDef.DWORDByReference;
import com.sun.jna.platform.win32.WinError;
import com.sun.jna.platform.win32.WinNT;
import com.sun.jna.platform.win32.WinNT.HANDLE;
import com.sun.jna.platform.win32.WinNT.HANDLEByReference;
import com.sun.jna.platform.win32.WinReg;
import com.sun.jna.ptr.IntByReference;
import com.sun.jna.ptr.PointerByReference;

import oshi.jna.platform.windows.Kernel32;
import oshi.jna.platform.windows.Pdh;
import oshi.jna.platform.windows.WinPerf.PERF_COUNTER_BLOCK;
import oshi.jna.platform.windows.WinPerf.PERF_COUNTER_DEFINITION;
import oshi.jna.platform.windows.WinPerf.PERF_DATA_BLOCK;
import oshi.jna.platform.windows.WinPerf.PERF_INSTANCE_DEFINITION;
import oshi.jna.platform.windows.WinPerf.PERF_OBJECT_TYPE;
import oshi.jna.platform.windows.Wtsapi32;
import oshi.jna.platform.windows.Wtsapi32.WTS_PROCESS_INFO_EX;
import oshi.software.common.AbstractOperatingSystem;
import oshi.software.os.FileSystem;
import oshi.software.os.NetworkParams;
import oshi.software.os.OSProcess;
import oshi.util.FormatUtil;
import oshi.util.platform.windows.WmiUtil;
import oshi.util.platform.windows.WmiUtil.ValueType;
import oshi.util.platform.windows.WmiUtil.WmiProperty;
import oshi.util.platform.windows.WmiUtil.WmiQuery;
import oshi.util.platform.windows.WmiUtil.WmiResult;

public class WindowsOperatingSystem extends AbstractOperatingSystem {
    private static final long serialVersionUID = 1L;

    private static final Logger LOG = LoggerFactory.getLogger(WindowsOperatingSystem.class);

    enum BitnessProperty implements WmiProperty {
	ADDRESSWIDTH(ValueType.UINT32);

	private ValueType type;

	BitnessProperty(ValueType type) {
	    this.type = type;
	}

	@Override
	public ValueType getType() {
	    return this.type;
	}
    }

    enum ProcessProperty implements WmiProperty {
	PROCESSID(ValueType.UINT32), //
	COMMANDLINE(ValueType.STRING);

	private ValueType type;

	ProcessProperty(ValueType type) {
	    this.type = type;
	}

	@Override
	public ValueType getType() {
	    return this.type;
	}
    }

    private static final String PROCESS_BASE_CLASS = "Win32_Process";
    private static final WmiQuery<ProcessProperty> PROCESS_QUERY = WmiUtil.createQuery(null, ProcessProperty.class);

    /*
     * Registry variables to persist
     */
    private int perfDataBufferSize = 8192;
    private int processIndex;
    private String processIndexStr;

    /*
     * Registry counter block offsets
     */
    private int priorityBaseOffset; // 92
    private int elapsedTimeOffset; // 96
    private int idProcessOffset; // 104
    private int creatingProcessIdOffset; // 108
    private int ioReadOffset; // 160
    private int ioWriteOffset; // 168
    private int workingSetPrivateOffset; // 192
    private int workingSetOffset;

    static {
	enableDebugPrivilege();
    }

    /*
     * This process map will cache process info to avoid repeated calls for data
     */
    private final Map<Integer, OSProcess> processMap = new HashMap<>();

    public WindowsOperatingSystem() {
	this.manufacturer = "Microsoft";
	this.family = "Windows";
	this.version = new WindowsOSVersionInfoEx();
	initRegistry();
	initBitness();
    }

    private void initRegistry() {
	// Get the title indices
	DWORDByReference index = new DWORDByReference();
	Pdh.INSTANCE.PdhLookupPerfIndexByName(null, "Process", index);
	processIndex = index.getValue().intValue();
	processIndexStr = Integer.toString(processIndex);
	Pdh.INSTANCE.PdhLookupPerfIndexByName(null, "Priority Base", index);
	int priorityBaseIndex = index.getValue().intValue();
	Pdh.INSTANCE.PdhLookupPerfIndexByName(null, "Elapsed Time", index);
	int elapsedTimeIndex = index.getValue().intValue();
	Pdh.INSTANCE.PdhLookupPerfIndexByName(null, "ID Process", index);
	int idProcessIndex = index.getValue().intValue();
	Pdh.INSTANCE.PdhLookupPerfIndexByName(null, "Creating Process ID", index);
	int creatingProcessIdIndex = index.getValue().intValue();
	Pdh.INSTANCE.PdhLookupPerfIndexByName(null, "IO Read Bytes/sec", index);
	int ioReadIndex = index.getValue().intValue();
	Pdh.INSTANCE.PdhLookupPerfIndexByName(null, "IO Write Bytes/sec", index);
	int ioWriteIndex = index.getValue().intValue();
	Pdh.INSTANCE.PdhLookupPerfIndexByName(null, "Working Set - Private", index);
	int workingSetPrivateIndex = index.getValue().intValue();
	Pdh.INSTANCE.PdhLookupPerfIndexByName(null, "Working Set", index);
	int workingSetIndex = index.getValue().intValue();

	// now load the Process registry to match up the offsets
	// Sequentially increase the buffer until everything fits.
	// Save this buffer size for later use
	IntByReference lpcbData = new IntByReference(this.perfDataBufferSize);
	Pointer pPerfData = new Memory(this.perfDataBufferSize);
	while (WinError.ERROR_MORE_DATA == Advapi32.INSTANCE.RegQueryValueEx(WinReg.HKEY_PERFORMANCE_DATA,
		processIndexStr, 0, null, pPerfData, lpcbData)) {
	    this.perfDataBufferSize += 4096;
	    lpcbData.setValue(this.perfDataBufferSize);
	    pPerfData = new Memory(this.perfDataBufferSize);
	}

	PERF_DATA_BLOCK perfData = new PERF_DATA_BLOCK(pPerfData.share(0));

	// See format at
	// https://msdn.microsoft.com/en-us/library/windows/desktop/aa373105(v=vs.85).aspx
	// [ ] Object Type
	// [ ][ ][ ] Multiple counter definitions
	// Then multiple:
	// [ ] Instance Definition
	// [ ] Instance name
	// [ ] Counter Block
	// [ ][ ][ ] Counter data for each definition above

	long perfObjectOffset = perfData.HeaderLength;

	// Iterate object types. For Process should only be one here
	for (int obj = 0; obj < perfData.NumObjectTypes; obj++) {
	    PERF_OBJECT_TYPE perfObject = new PERF_OBJECT_TYPE(pPerfData.share(perfObjectOffset));
	    // Identify where counter definitions start
	    long perfCounterOffset = perfObjectOffset + perfObject.HeaderLength;
	    // If this isn't the Process object, ignore
	    if (perfObject.ObjectNameTitleIndex == processIndex) {
		for (int counter = 0; counter < perfObject.NumCounters; counter++) {
		    PERF_COUNTER_DEFINITION perfCounter = new PERF_COUNTER_DEFINITION(
			    pPerfData.share(perfCounterOffset));
		    if (perfCounter.CounterNameTitleIndex == priorityBaseIndex) {
			this.priorityBaseOffset = perfCounter.CounterOffset;
		    } else if (perfCounter.CounterNameTitleIndex == elapsedTimeIndex) {
			this.elapsedTimeOffset = perfCounter.CounterOffset;
		    } else if (perfCounter.CounterNameTitleIndex == creatingProcessIdIndex) {
			this.creatingProcessIdOffset = perfCounter.CounterOffset;
		    } else if (perfCounter.CounterNameTitleIndex == idProcessIndex) {
			this.idProcessOffset = perfCounter.CounterOffset;
		    } else if (perfCounter.CounterNameTitleIndex == ioReadIndex) {
			this.ioReadOffset = perfCounter.CounterOffset;
		    } else if (perfCounter.CounterNameTitleIndex == ioWriteIndex) {
			this.ioWriteOffset = perfCounter.CounterOffset;
		    } else if (perfCounter.CounterNameTitleIndex == workingSetPrivateIndex) {
			this.workingSetPrivateOffset = perfCounter.CounterOffset;
		    } else if (perfCounter.CounterNameTitleIndex == workingSetIndex) {
			this.workingSetOffset = perfCounter.CounterOffset;
		    }

		    // Increment for next Counter
		    perfCounterOffset += perfCounter.ByteLength;
		}
		// We're done, break the loop
		break;
	    }
	    // Increment for next object (should never need this)
	    perfObjectOffset += perfObject.TotalByteLength;
	}

    }

    private void initBitness() {
	// If bitness is 64 we are 64 bit.
	// If 32 test if we are on 64-bit OS
	if (bitness < 64) {
	    // Try the easy way
	    if (System.getenv("ProgramFiles(x86)") != null) {
		this.bitness = 64;
	    } else {
		WmiQuery<BitnessProperty> bitnessQuery = WmiUtil.createQuery("Win32_Processor", BitnessProperty.class);
		WmiResult<BitnessProperty> bitnessMap = WmiUtil.queryWMI(bitnessQuery);
		if (bitnessMap.getResultCount() > 0) {
		    this.bitness = ((Long) bitnessMap.get(BitnessProperty.ADDRESSWIDTH).get(0)).intValue();
		}
	    }
	}
    }

    /**
     * {@inheritDoc}
     */
    @Override
    public FileSystem getFileSystem() {
	return new WindowsFileSystem();
    }

    /**
     * {@inheritDoc}
     */
    @Override
    public OSProcess[] getProcesses(int limit, ProcessSort sort) {
	List<OSProcess> procList = processMapToList(null);
	List<OSProcess> sorted = processSort(procList, limit, sort);
	return sorted.toArray(new OSProcess[sorted.size()]);
    }

    /**
     * {@inheritDoc}
     */
    @Override
    public OSProcess[] getChildProcesses(int parentPid, int limit, ProcessSort sort) {
	Set<Integer> childPids = new HashSet<>();
	// Get processes from ToolHelp API for parent PID
	Tlhelp32.PROCESSENTRY32.ByReference processEntry = new Tlhelp32.PROCESSENTRY32.ByReference();
	WinNT.HANDLE snapshot = Kernel32.INSTANCE.CreateToolhelp32Snapshot(Tlhelp32.TH32CS_SNAPPROCESS, new DWORD(0));
	try {
	    while (Kernel32.INSTANCE.Process32Next(snapshot, processEntry)) {
		if (processEntry.th32ParentProcessID.intValue() == parentPid) {
		    childPids.add(processEntry.th32ProcessID.intValue());
		}
	    }
	} finally {
	    Kernel32.INSTANCE.CloseHandle(snapshot);
	}
	List<OSProcess> procList = getProcesses(childPids);
	List<OSProcess> sorted = processSort(procList, limit, sort);
	return sorted.toArray(new OSProcess[sorted.size()]);
    }

    /**
     * {@inheritDoc}
     */
    @Override
    public OSProcess getProcess(int pid) {
	Set<Integer> pids = new HashSet<>(1);
	pids.add(pid);
	List<OSProcess> procList = processMapToList(pids);
	return procList.isEmpty() ? null : procList.get(0);
    }

    /**
     * {@inheritDoc}
     */
    @Override
    public List<OSProcess> getProcesses(Collection<Integer> pids) {
	return processMapToList(pids);
    }

    /**
     * Private method to do the heavy lifting for all the getProcess functions.
     *
     * @param pids
     *            A collection of pids to query. If null, the entire process
     *            list will be queried.
     * @return A corresponding list of processes
     */
    private List<OSProcess> processMapToList(Collection<Integer> pids) {
	// Get data from the registry to update cache
	updateProcessMapFromRegistry(pids);

	// define here to avoid object repeated creation overhead later
	List<String> groupList = new LinkedList<>();
	List<String> groupIDList = new LinkedList<>();
	int myPid = getProcessId();

	// Get processes from WTS
	final PointerByReference ppProcessInfo = new PointerByReference();
	IntByReference pCount = new IntByReference(0);
	if (!Wtsapi32.INSTANCE.WTSEnumerateProcessesEx(Wtsapi32.WTS_CURRENT_SERVER_HANDLE,
		new IntByReference(Wtsapi32.WTS_PROCESS_INFO_LEVEL_1), Wtsapi32.WTS_ANY_SESSION, ppProcessInfo,
		pCount)) {
	    LOG.error("Failed to enumerate Processes. Error code: {}", Kernel32.INSTANCE.GetLastError());
	    return new LinkedList<OSProcess>();
	}
	// extract the pointed-to pointer and create array
	final Pointer pProcessInfo = ppProcessInfo.getValue();
	final WTS_PROCESS_INFO_EX processInfoRef = new WTS_PROCESS_INFO_EX(pProcessInfo);
	final WTS_PROCESS_INFO_EX[] processInfo = (WTS_PROCESS_INFO_EX[]) processInfoRef.toArray(pCount.getValue());

	// Store a subset of processes in a list to later return.
	List<OSProcess> processList = new LinkedList<>();

	for (WTS_PROCESS_INFO_EX procInfo : processInfo) {
	    // Skip if only updating a subset of pids, or if not in cache.
	    // (Cache should have just been updated from registry so this will
	    // only occur in a race condition for a just-started process.)
	    // However, when the cache is empty, there was a problem with
	    // filling
	    // the cache using performance information. When this happens, we
	    // ignore
	    // the cache completely.

	    int pid = procInfo.ProcessId;
	    OSProcess proc = null;
	    if (this.processMap.isEmpty()) {
		if (pids != null && !pids.contains(pid)) {
		    continue;
		}
		proc = new OSProcess();
		proc.setProcessID(pid);
		proc.setName(procInfo.pProcessName);
	    } else {
		proc = this.processMap.get(pid);
		if (proc == null || (pids != null && !pids.contains(pid))) {
		    continue;
		}
	    }
	    // For my own process, set CWD
	    if (pid == myPid) {
		String cwd = new File(".").getAbsolutePath();
		// trim off trailing "."
		proc.setCurrentWorkingDirectory(cwd.isEmpty() ? "" : cwd.substring(0, cwd.length() - 1));
	    }

	    proc.setKernelTime(procInfo.KernelTime.getValue() / 10000L);
	    proc.setUserTime(procInfo.UserTime.getValue() / 10000L);

	    // Get a handle to the process for various extended info. Only gets
	    // current user unless running as administrator
	    final HANDLE pHandle = Kernel32.INSTANCE.OpenProcess(WinNT.PROCESS_QUERY_INFORMATION, false,
		    proc.getProcessID());
	    if (pHandle != null) {
		// Full path
		try {
		    proc.setPath(Kernel32Util.QueryFullProcessImageName(pHandle, 0));
		} catch (Win32Exception e) {
		    LOG.warn("Failed to set path on PID {}. It may have terminated.", proc.getProcessID());
		}

		final HANDLEByReference phToken = new HANDLEByReference();
		if (Advapi32.INSTANCE.OpenProcessToken(pHandle, WinNT.TOKEN_DUPLICATE | WinNT.TOKEN_QUERY, phToken)) {
		    Account account = Advapi32Util.getTokenAccount(phToken.getValue());
		    proc.setUser(account.name);
		    proc.setUserID(account.sidString);
		    // Fetching group information incurs ~10ms latency per
		    // process. Skip for full process list
		    if (pids != null) {
			Account[] accounts = Advapi32Util.getTokenGroups(phToken.getValue());
			// get groups
			groupList.clear();
			groupIDList.clear();
			for (Account a : accounts) {
			    groupList.add(a.name);
			    groupIDList.add(a.sidString);
			}
			proc.setGroup(FormatUtil.join(",", groupList));
			proc.setGroupID(FormatUtil.join(",", groupIDList));
		    }
		} else {
		    int error = Kernel32.INSTANCE.GetLastError();
		    // Access denied errors are common. Fail silently.
		    if (error != WinError.ERROR_ACCESS_DENIED) {
			LOG.error("Failed to get process token for process {}: {}", proc.getProcessID(),
				Kernel32.INSTANCE.GetLastError());
		    }
		}
	    }
	    Kernel32.INSTANCE.CloseHandle(pHandle);

	    // There is no easy way to get ExecutuionState for a process.
	    // The WMI value is null. It's possible to get thread Execution
	    // State and possibly roll up.
	    proc.setState(OSProcess.State.RUNNING);

	    proc.setThreadCount(procInfo.NumberOfThreads);
	    // proc.setVirtualSize(procInfo.PagefileUsage & 0xffff_ffffL);

	    proc.setOpenFiles(procInfo.HandleCount);
	    processList.add(proc);
	}
	// Clean up memory allocated in C
	if (!Wtsapi32.INSTANCE.WTSFreeMemoryEx(Wtsapi32.WTS_PROCESS_INFO_LEVEL_1, pProcessInfo, pCount.getValue())) {
	    LOG.error("Failed to Free Memory for Processes. Error code: {}", Kernel32.INSTANCE.GetLastError());
	    return new LinkedList<OSProcess>();
	}

	// Command Line only accessible via WMI.
	// Utilize cache to only update new processes
	Set<Integer> emptyCommandLines = new HashSet<>();
	for (OSProcess cachedProcess : processList) {
	    // If the process in the cache has an empty command line.
	    if (cachedProcess.getCommandLine().isEmpty()) {
		emptyCommandLines.add(cachedProcess.getProcessID());
	    }
	}
	if (!emptyCommandLines.isEmpty()) {
	    StringBuilder sb = new StringBuilder(PROCESS_BASE_CLASS);
	    boolean first = true;
	    for (Integer pid : emptyCommandLines) {
		if (first) {
		    sb.append(" WHERE ProcessID=");
		    first = false;
		} else {
		    sb.append(" OR ProcessID=");
		}
		sb.append(pid);
	    }
	    PROCESS_QUERY.setWmiClassName(sb.toString());
	    WmiResult<ProcessProperty> commandLineProcs = WmiUtil.queryWMI(PROCESS_QUERY);

	    for (int p = 0; p < commandLineProcs.getResultCount(); p++) {
		int pid = ((Long) commandLineProcs.get(ProcessProperty.PROCESSID).get(p)).intValue();
		// This should always be true because emptyCommandLines was
		// built from a subset of the cache, but just in case, protect
		// against dereferencing null
		if (this.processMap.containsKey(pid)) {
		    OSProcess proc = this.processMap.get(pid);
		    proc.setCommandLine((String) commandLineProcs.get(ProcessProperty.COMMANDLINE).get(p));
		}
	    }
	}

	return processList;
    }

    private void updateProcessMapFromRegistry(Collection<Integer> pids) {
	List<Integer> pidsToKeep = new LinkedList<>();

	// Grab the PERF_DATA_BLOCK from the registry.
	// Sequentially increase the buffer until everything fits.
	IntByReference lpcbData = new IntByReference(this.perfDataBufferSize);
	Pointer pPerfData = new Memory(this.perfDataBufferSize);
	while (WinError.ERROR_MORE_DATA == Advapi32.INSTANCE.RegQueryValueEx(WinReg.HKEY_PERFORMANCE_DATA,
		processIndexStr, 0, null, pPerfData, lpcbData)) {
	    this.perfDataBufferSize += 4096;
	    lpcbData.setValue(this.perfDataBufferSize);
	    pPerfData = new Memory(this.perfDataBufferSize);
	}

	PERF_DATA_BLOCK perfData = new PERF_DATA_BLOCK(pPerfData.share(0));
	long perfTime100nSec = perfData.PerfTime100nSec.getValue(); // 1601
	long now = System.currentTimeMillis(); // 1970 epoch

	// See format at
	// https://msdn.microsoft.com/en-us/library/windows/desktop/aa373105(v=vs.85).aspx
	// [ ] Object Type
	// [ ][ ][ ] Multiple counter definitions
	// Then multiple:
	// [ ] Instance Definition
	// [ ] Instance name
	// [ ] Counter Block
	// [ ][ ][ ] Counter data for each definition above

	long perfObjectOffset = perfData.HeaderLength;

	// Iterate object types. For Process should only be one here
	for (int obj = 0; obj < perfData.NumObjectTypes; obj++) {
	    PERF_OBJECT_TYPE perfObject = new PERF_OBJECT_TYPE(pPerfData.share(perfObjectOffset));
	    // If this isn't the Process object, ignore
	    if (perfObject.ObjectNameTitleIndex == processIndex) {
		// Skip over counter definitions
		// There will be many of these, this points to the first one
		long perfInstanceOffset = perfObjectOffset + perfObject.DefinitionLength;

		// We need this for every process, initialize outside loop to
		// save overhead
		PERF_COUNTER_BLOCK perfCounterBlock = null;
		// Iterate instances.
		// The last instance is _Total so subtract 1 from max
		for (int inst = 0; inst < perfObject.NumInstances - 1; inst++) {
		    PERF_INSTANCE_DEFINITION perfInstance = new PERF_INSTANCE_DEFINITION(
			    pPerfData.share(perfInstanceOffset));
		    long perfCounterBlockOffset = perfInstanceOffset + perfInstance.ByteLength;

		    int pid = pPerfData.getInt(perfCounterBlockOffset + this.idProcessOffset);
		    if (pids == null || pids.contains(pid)) {
			pidsToKeep.add(pid);

			// If process exists fetch from cache
			OSProcess proc = null;
			if (this.processMap.containsKey(pid)) {
			    proc = this.processMap.get(pid);
			}
			// If not in cache or if start time differs too much,
			// create new process to add/replace cache value
			long upTime = (perfTime100nSec
				- pPerfData.getLong(perfCounterBlockOffset + this.elapsedTimeOffset)) / 10_000L;
			long startTime = now - upTime;
			if (proc == null || Math.abs(startTime - proc.getStartTime()) > 200) {
			    proc = new OSProcess();
			    proc.setProcessID(pid);
			    proc.setUpTime(upTime);
			    proc.setStartTime(startTime);
			    proc.setName(pPerfData.getWideString(perfInstanceOffset + perfInstance.NameOffset));
			    // Adds or replaces previous
			    this.processMap.put(pid, proc);
			}

			// Update stats
			proc.setBytesRead(pPerfData.getLong(perfCounterBlockOffset + this.ioReadOffset));
			proc.setBytesWritten(pPerfData.getLong(perfCounterBlockOffset + this.ioWriteOffset));
			proc.setResidentSetSize(
				pPerfData.getLong(perfCounterBlockOffset + this.workingSetPrivateOffset));
			proc.setVirtualSize(pPerfData.getLong(perfCounterBlockOffset + this.workingSetOffset));
			proc.setParentProcessID(
				pPerfData.getInt(perfCounterBlockOffset + this.creatingProcessIdOffset));
			proc.setPriority(pPerfData.getInt(perfCounterBlockOffset + this.priorityBaseOffset));
		    }

		    // Increment to next instance
		    perfCounterBlock = new PERF_COUNTER_BLOCK(pPerfData.share(perfCounterBlockOffset));
		    perfInstanceOffset = perfCounterBlockOffset + perfCounterBlock.ByteLength;
		}
		// We've found the process object and are done, no need to look
		// at any other objects (shouldn't be any). Break the loop
		break;
	    }
	    // Increment for next object (should never need this)
	    perfObjectOffset += perfObject.TotalByteLength;
	}
	// If this was a full update, delete any pid we didn't find from the
	// cache.
	if (pids == null) {
	    for (Integer pid : new HashSet<>(this.processMap.keySet())) {
		if (!pidsToKeep.contains(pid)) {
		    this.processMap.remove(pid);
		}
	    }
	}
    }

    /**
     * {@inheritDoc}
     */
    @Override
    public int getProcessId() {
	return Kernel32.INSTANCE.GetCurrentProcessId();
    }

    /**
     * {@inheritDoc}
     */
    @Override
    public int getProcessCount() {
	PERFORMANCE_INFORMATION perfInfo = new PERFORMANCE_INFORMATION();
	if (!Psapi.INSTANCE.GetPerformanceInfo(perfInfo, perfInfo.size())) {
	    LOG.error("Failed to get Performance Info. Error code: {}", Kernel32.INSTANCE.GetLastError());
	    return 0;
	}
	return perfInfo.ProcessCount.intValue();
    }

    /**
     * {@inheritDoc}
     */
    @Override
    public int getThreadCount() {
	PERFORMANCE_INFORMATION perfInfo = new PERFORMANCE_INFORMATION();
	if (!Psapi.INSTANCE.GetPerformanceInfo(perfInfo, perfInfo.size())) {
	    LOG.error("Failed to get Performance Info. Error code: {}", Kernel32.INSTANCE.GetLastError());
	    return 0;
	}
	return perfInfo.ThreadCount.intValue();
    }

    /**
     * {@inheritDoc}
     */
    @Override
    public NetworkParams getNetworkParams() {
	return new WindowsNetworkParams();
    }

    /**
     * Enables debug privileges for this process, required for OpenProcess() to
     * get processes other than the current user
     */
    private static void enableDebugPrivilege() {
	HANDLEByReference hToken = new HANDLEByReference();
	boolean success = Advapi32.INSTANCE.OpenProcessToken(Kernel32.INSTANCE.GetCurrentProcess(),
		WinNT.TOKEN_QUERY | WinNT.TOKEN_ADJUST_PRIVILEGES, hToken);
	if (!success) {
	    LOG.error("OpenProcessToken failed. Error: {}", Native.getLastError());
	    return;
	}
	WinNT.LUID luid = new WinNT.LUID();
	success = Advapi32.INSTANCE.LookupPrivilegeValue(null, WinNT.SE_DEBUG_NAME, luid);
	if (!success) {
	    LOG.error("LookupprivilegeValue failed. Error: {}", Native.getLastError());
	    return;
	}
	WinNT.TOKEN_PRIVILEGES tkp = new WinNT.TOKEN_PRIVILEGES(1);
	tkp.Privileges[0] = new WinNT.LUID_AND_ATTRIBUTES(luid, new DWORD(WinNT.SE_PRIVILEGE_ENABLED));
	success = Advapi32.INSTANCE.AdjustTokenPrivileges(hToken.getValue(), false, tkp, 0, null, null);
	if (!success) {
	    LOG.error("AdjustTokenPrivileges failed. Error: {}", Native.getLastError());
	}
	Kernel32.INSTANCE.CloseHandle(hToken.getValue());
    }
}
=======
/**
 * Oshi (https://github.com/oshi/oshi)
 *
 * Copyright (c) 2010 - 2018 The Oshi Project Team
 *
 * All rights reserved. This program and the accompanying materials
 * are made available under the terms of the Eclipse Public License v1.0
 * which accompanies this distribution, and is available at
 * http://www.eclipse.org/legal/epl-v10.html
 *
 * Maintainers:
 * dblock[at]dblock[dot]org
 * widdis[at]gmail[dot]com
 * enrico.bianchi[at]gmail[dot]com
 *
 * Contributors:
 * https://github.com/oshi/oshi/graphs/contributors
 */
package oshi.software.os.windows;

import java.io.File;
import java.util.ArrayList;
import java.util.Collection;
import java.util.HashMap;
import java.util.HashSet;
import java.util.LinkedList;
import java.util.List;
import java.util.Map;
import java.util.Set;

import org.slf4j.Logger;
import org.slf4j.LoggerFactory;

import com.sun.jna.Memory; // NOSONAR
import com.sun.jna.Native;
import com.sun.jna.Pointer;
import com.sun.jna.platform.win32.Advapi32;
import com.sun.jna.platform.win32.Advapi32Util;
import com.sun.jna.platform.win32.Advapi32Util.Account;
import com.sun.jna.platform.win32.Kernel32Util;
import com.sun.jna.platform.win32.Psapi;
import com.sun.jna.platform.win32.Psapi.PERFORMANCE_INFORMATION;
import com.sun.jna.platform.win32.Tlhelp32;
import com.sun.jna.platform.win32.Win32Exception;
import com.sun.jna.platform.win32.WinDef.DWORD;
import com.sun.jna.platform.win32.WinDef.DWORDByReference;
import com.sun.jna.platform.win32.WinError;
import com.sun.jna.platform.win32.WinNT;
import com.sun.jna.platform.win32.WinNT.HANDLE;
import com.sun.jna.platform.win32.WinNT.HANDLEByReference;
import com.sun.jna.platform.win32.WinReg;
import com.sun.jna.ptr.IntByReference;
import com.sun.jna.ptr.PointerByReference;

import oshi.jna.platform.windows.Kernel32;
import oshi.jna.platform.windows.Pdh;
import oshi.jna.platform.windows.WinPerf.PERF_COUNTER_BLOCK;
import oshi.jna.platform.windows.WinPerf.PERF_COUNTER_DEFINITION;
import oshi.jna.platform.windows.WinPerf.PERF_DATA_BLOCK;
import oshi.jna.platform.windows.WinPerf.PERF_INSTANCE_DEFINITION;
import oshi.jna.platform.windows.WinPerf.PERF_OBJECT_TYPE;
import oshi.jna.platform.windows.Wtsapi32;
import oshi.jna.platform.windows.Wtsapi32.WTS_PROCESS_INFO_EX;
import oshi.software.common.AbstractOperatingSystem;
import oshi.software.os.FileSystem;
import oshi.software.os.NetworkParams;
import oshi.software.os.OSProcess;
import oshi.util.FormatUtil;
import oshi.util.platform.windows.WmiUtil;
import oshi.util.platform.windows.WmiUtil.WmiQuery;
import oshi.util.platform.windows.WmiUtil.WmiResult;

public class WindowsOperatingSystem extends AbstractOperatingSystem {
    private static final long serialVersionUID = 1L;

    private static final Logger LOG = LoggerFactory.getLogger(WindowsOperatingSystem.class);

    enum BitnessProperty {
        ADDRESSWIDTH;
    }

    enum ProcessProperty {
        PROCESSID, COMMANDLINE;
    }

    private static final String PROCESS_BASE_CLASS = "Win32_Process";
    private static final WmiQuery<ProcessProperty> PROCESS_QUERY = WmiUtil.createQuery(null, ProcessProperty.class);

    /*
     * Registry variables to persist
     */
    private int perfDataBufferSize = 8192;
    private int processIndex;
    private String processIndexStr;

    /*
     * Registry counter block offsets
     */
    private int priorityBaseOffset; // 92
    private int elapsedTimeOffset; // 96
    private int idProcessOffset; // 104
    private int creatingProcessIdOffset; // 108
    private int ioReadOffset; // 160
    private int ioWriteOffset; // 168
    private int workingSetPrivateOffset; // 192

    static {
        enableDebugPrivilege();
    }

    /*
     * This process map will cache process info to avoid repeated calls for data
     */
    private final Map<Integer, OSProcess> processMap = new HashMap<>();

    public WindowsOperatingSystem() {
        this.manufacturer = "Microsoft";
        this.family = "Windows";
        this.version = new WindowsOSVersionInfoEx();
        initRegistry();
        initBitness();
    }

    private void initRegistry() {
        // Get the title indices
        DWORDByReference index = new DWORDByReference();
        Pdh.INSTANCE.PdhLookupPerfIndexByName(null, "Process", index);
        processIndex = index.getValue().intValue();
        processIndexStr = Integer.toString(processIndex);
        Pdh.INSTANCE.PdhLookupPerfIndexByName(null, "Priority Base", index);
        int priorityBaseIndex = index.getValue().intValue();
        Pdh.INSTANCE.PdhLookupPerfIndexByName(null, "Elapsed Time", index);
        int elapsedTimeIndex = index.getValue().intValue();
        Pdh.INSTANCE.PdhLookupPerfIndexByName(null, "ID Process", index);
        int idProcessIndex = index.getValue().intValue();
        Pdh.INSTANCE.PdhLookupPerfIndexByName(null, "Creating Process ID", index);
        int creatingProcessIdIndex = index.getValue().intValue();
        Pdh.INSTANCE.PdhLookupPerfIndexByName(null, "IO Read Bytes/sec", index);
        int ioReadIndex = index.getValue().intValue();
        Pdh.INSTANCE.PdhLookupPerfIndexByName(null, "IO Write Bytes/sec", index);
        int ioWriteIndex = index.getValue().intValue();
        Pdh.INSTANCE.PdhLookupPerfIndexByName(null, "Working Set - Private", index);
        int workingSetPrivateIndex = index.getValue().intValue();

        // now load the Process registry to match up the offsets
        // Sequentially increase the buffer until everything fits.
        // Save this buffer size for later use
        IntByReference lpcbData = new IntByReference(this.perfDataBufferSize);
        Pointer pPerfData = new Memory(this.perfDataBufferSize);
        while (WinError.ERROR_MORE_DATA == Advapi32.INSTANCE.RegQueryValueEx(WinReg.HKEY_PERFORMANCE_DATA,
                processIndexStr, 0, null, pPerfData, lpcbData)) {
            this.perfDataBufferSize += 4096;
            lpcbData.setValue(this.perfDataBufferSize);
            pPerfData = new Memory(this.perfDataBufferSize);
        }

        PERF_DATA_BLOCK perfData = new PERF_DATA_BLOCK(pPerfData.share(0));

        // See format at
        // https://msdn.microsoft.com/en-us/library/windows/desktop/aa373105(v=vs.85).aspx
        // [ ] Object Type
        // [ ][ ][ ] Multiple counter definitions
        // Then multiple:
        // [ ] Instance Definition
        // [ ] Instance name
        // [ ] Counter Block
        // [ ][ ][ ] Counter data for each definition above

        long perfObjectOffset = perfData.HeaderLength;

        // Iterate object types. For Process should only be one here
        for (int obj = 0; obj < perfData.NumObjectTypes; obj++) {
            PERF_OBJECT_TYPE perfObject = new PERF_OBJECT_TYPE(pPerfData.share(perfObjectOffset));
            // Identify where counter definitions start
            long perfCounterOffset = perfObjectOffset + perfObject.HeaderLength;
            // If this isn't the Process object, ignore
            if (perfObject.ObjectNameTitleIndex == processIndex) {
                for (int counter = 0; counter < perfObject.NumCounters; counter++) {
                    PERF_COUNTER_DEFINITION perfCounter = new PERF_COUNTER_DEFINITION(
                            pPerfData.share(perfCounterOffset));
                    if (perfCounter.CounterNameTitleIndex == priorityBaseIndex) {
                        this.priorityBaseOffset = perfCounter.CounterOffset;
                    } else if (perfCounter.CounterNameTitleIndex == elapsedTimeIndex) {
                        this.elapsedTimeOffset = perfCounter.CounterOffset;
                    } else if (perfCounter.CounterNameTitleIndex == creatingProcessIdIndex) {
                        this.creatingProcessIdOffset = perfCounter.CounterOffset;
                    } else if (perfCounter.CounterNameTitleIndex == idProcessIndex) {
                        this.idProcessOffset = perfCounter.CounterOffset;
                    } else if (perfCounter.CounterNameTitleIndex == ioReadIndex) {
                        this.ioReadOffset = perfCounter.CounterOffset;
                    } else if (perfCounter.CounterNameTitleIndex == ioWriteIndex) {
                        this.ioWriteOffset = perfCounter.CounterOffset;
                    } else if (perfCounter.CounterNameTitleIndex == workingSetPrivateIndex) {
                        this.workingSetPrivateOffset = perfCounter.CounterOffset;
                    }
                    // Increment for next Counter
                    perfCounterOffset += perfCounter.ByteLength;
                }
                // We're done, break the loop
                break;
            }
            // Increment for next object (should never need this)
            perfObjectOffset += perfObject.TotalByteLength;
        }
    }

    private void initBitness() {
        // If bitness is 64 we are 64 bit.
        // If 32 test if we are on 64-bit OS
        if (bitness < 64) {
            // Try the easy way
            if (System.getenv("ProgramFiles(x86)") != null) {
                this.bitness = 64;
            } else {
                WmiQuery<BitnessProperty> bitnessQuery = WmiUtil.createQuery("Win32_Processor", BitnessProperty.class);
                WmiResult<BitnessProperty> bitnessMap = WmiUtil.queryWMI(bitnessQuery);
                if (bitnessMap.getResultCount() > 0) {
                    this.bitness = bitnessMap.getInteger(BitnessProperty.ADDRESSWIDTH, 0);
                }
            }
        }
    }

    /**
     * {@inheritDoc}
     */
    @Override
    public FileSystem getFileSystem() {
        return new WindowsFileSystem();
    }

    /**
     * {@inheritDoc}
     */
    @Override
    public OSProcess[] getProcesses(int limit, ProcessSort sort) {
        List<OSProcess> procList = processMapToList(null);
        List<OSProcess> sorted = processSort(procList, limit, sort);
        return sorted.toArray(new OSProcess[sorted.size()]);
    }

    /**
     * {@inheritDoc}
     */
    @Override
    public OSProcess[] getChildProcesses(int parentPid, int limit, ProcessSort sort) {
        Set<Integer> childPids = new HashSet<>();
        // Get processes from ToolHelp API for parent PID
        Tlhelp32.PROCESSENTRY32.ByReference processEntry = new Tlhelp32.PROCESSENTRY32.ByReference();
        WinNT.HANDLE snapshot = Kernel32.INSTANCE.CreateToolhelp32Snapshot(Tlhelp32.TH32CS_SNAPPROCESS, new DWORD(0));
        try {
            while (Kernel32.INSTANCE.Process32Next(snapshot, processEntry)) {
                if (processEntry.th32ParentProcessID.intValue() == parentPid) {
                    childPids.add(processEntry.th32ProcessID.intValue());
                }
            }
        } finally {
            Kernel32.INSTANCE.CloseHandle(snapshot);
        }
        List<OSProcess> procList = getProcesses(childPids);
        List<OSProcess> sorted = processSort(procList, limit, sort);
        return sorted.toArray(new OSProcess[sorted.size()]);
    }

    /**
     * {@inheritDoc}
     */
    @Override
    public OSProcess getProcess(int pid) {
        Set<Integer> pids = new HashSet<>(1);
        pids.add(pid);
        List<OSProcess> procList = processMapToList(pids);
        return procList.isEmpty() ? null : procList.get(0);
    }

    /**
     * {@inheritDoc}
     */
    @Override
    public List<OSProcess> getProcesses(Collection<Integer> pids) {
        return processMapToList(pids);
    }

    /**
     * Private method to do the heavy lifting for all the getProcess functions.
     *
     * @param pids
     *            A collection of pids to query. If null, the entire process
     *            list will be queried.
     * @return A corresponding list of processes
     */
    private List<OSProcess> processMapToList(Collection<Integer> pids) {
        // Get data from the registry to update cache
        updateProcessMapFromRegistry(pids);

        // define here to avoid object repeated creation overhead later
        List<String> groupList = new LinkedList<>();
        List<String> groupIDList = new LinkedList<>();
        int myPid = getProcessId();

        // Get processes from WTS
        final PointerByReference ppProcessInfo = new PointerByReference();
        IntByReference pCount = new IntByReference(0);
        if (!Wtsapi32.INSTANCE.WTSEnumerateProcessesEx(Wtsapi32.WTS_CURRENT_SERVER_HANDLE,
                new IntByReference(Wtsapi32.WTS_PROCESS_INFO_LEVEL_1), Wtsapi32.WTS_ANY_SESSION, ppProcessInfo,
                pCount)) {
            LOG.error("Failed to enumerate Processes. Error code: {}", Kernel32.INSTANCE.GetLastError());
            return new ArrayList<>(0);
        }
        // extract the pointed-to pointer and create array
        final Pointer pProcessInfo = ppProcessInfo.getValue();
        final WTS_PROCESS_INFO_EX processInfoRef = new WTS_PROCESS_INFO_EX(pProcessInfo);
        final WTS_PROCESS_INFO_EX[] processInfo = (WTS_PROCESS_INFO_EX[]) processInfoRef.toArray(pCount.getValue());

        // Store a subset of processes in a list to later return.
        List<OSProcess> processList = new LinkedList<>();

        for (WTS_PROCESS_INFO_EX procInfo : processInfo) {
            // Skip if only updating a subset of pids, or if not in cache.
            // (Cache should have just been updated from registry so this will
            // only occur in a race condition for a just-started process.)
            // However, when the cache is empty, there was a problem with
            // filling
            // the cache using performance information. When this happens, we
            // ignore
            // the cache completely.

            int pid = procInfo.ProcessId;
            OSProcess proc = null;
            if (this.processMap.isEmpty()) {
                if (pids != null && !pids.contains(pid)) {
                    continue;
                }
                proc = new OSProcess();
                proc.setProcessID(pid);
                proc.setName(procInfo.pProcessName);
            } else {
                proc = this.processMap.get(pid);
                if (proc == null || (pids != null && !pids.contains(pid))) {
                    continue;
                }
            }
            // For my own process, set CWD
            if (pid == myPid) {
                String cwd = new File(".").getAbsolutePath();
                // trim off trailing "."
                proc.setCurrentWorkingDirectory(cwd.isEmpty() ? "" : cwd.substring(0, cwd.length() - 1));
            }

            proc.setKernelTime(procInfo.KernelTime.getValue() / 10000L);
            proc.setUserTime(procInfo.UserTime.getValue() / 10000L);

            // Get a handle to the process for various extended info. Only gets
            // current user unless running as administrator
            final HANDLE pHandle = Kernel32.INSTANCE.OpenProcess(WinNT.PROCESS_QUERY_INFORMATION, false,
                    proc.getProcessID());
            if (pHandle != null) {
                // Full path
                try {
                    proc.setPath(Kernel32Util.QueryFullProcessImageName(pHandle, 0));
                } catch (Win32Exception e) {
                    LOG.warn("Failed to set path on PID {}. It may have terminated.", proc.getProcessID());
                }

                final HANDLEByReference phToken = new HANDLEByReference();
                if (Advapi32.INSTANCE.OpenProcessToken(pHandle, WinNT.TOKEN_DUPLICATE | WinNT.TOKEN_QUERY, phToken)) {
                    Account account = Advapi32Util.getTokenAccount(phToken.getValue());
                    proc.setUser(account.name);
                    proc.setUserID(account.sidString);
                    // Fetching group information incurs ~10ms latency per
                    // process. Skip for full process list
                    if (pids != null) {
                        Account[] accounts = Advapi32Util.getTokenGroups(phToken.getValue());
                        // get groups
                        groupList.clear();
                        groupIDList.clear();
                        for (Account a : accounts) {
                            groupList.add(a.name);
                            groupIDList.add(a.sidString);
                        }
                        proc.setGroup(FormatUtil.join(",", groupList));
                        proc.setGroupID(FormatUtil.join(",", groupIDList));
                    }
                } else {
                    int error = Kernel32.INSTANCE.GetLastError();
                    // Access denied errors are common. Fail silently.
                    if (error != WinError.ERROR_ACCESS_DENIED) {
                        LOG.error("Failed to get process token for process {}: {}", proc.getProcessID(),
                                Kernel32.INSTANCE.GetLastError());
                    }
                }
            }
            Kernel32.INSTANCE.CloseHandle(pHandle);

            // There is no easy way to get ExecutuionState for a process.
            // The WMI value is null. It's possible to get thread Execution
            // State and possibly roll up.
            proc.setState(OSProcess.State.RUNNING);

            proc.setThreadCount(procInfo.NumberOfThreads);
            proc.setVirtualSize(procInfo.PagefileUsage & 0xffff_ffffL);

            proc.setOpenFiles(procInfo.HandleCount);
            processList.add(proc);
        }
        // Clean up memory allocated in C
        if (!Wtsapi32.INSTANCE.WTSFreeMemoryEx(Wtsapi32.WTS_PROCESS_INFO_LEVEL_1, pProcessInfo, pCount.getValue())) {
            LOG.error("Failed to Free Memory for Processes. Error code: {}", Kernel32.INSTANCE.GetLastError());
            return new ArrayList<>(0);
        }

        // Command Line only accessible via WMI.
        // Utilize cache to only update new processes
        Set<Integer> emptyCommandLines = new HashSet<>();
        for (OSProcess cachedProcess : processList) {
            // If the process in the cache has an empty command line.
            if (cachedProcess.getCommandLine().isEmpty()) {
                emptyCommandLines.add(cachedProcess.getProcessID());
            }
        }
        if (!emptyCommandLines.isEmpty()) {
            StringBuilder sb = new StringBuilder(PROCESS_BASE_CLASS);
            boolean first = true;
            for (Integer pid : emptyCommandLines) {
                if (first) {
                    sb.append(" WHERE ProcessID=");
                    first = false;
                } else {
                    sb.append(" OR ProcessID=");
                }
                sb.append(pid);
            }
            PROCESS_QUERY.setWmiClassName(sb.toString());
            WmiResult<ProcessProperty> commandLineProcs = WmiUtil.queryWMI(PROCESS_QUERY);

            for (int p = 0; p < commandLineProcs.getResultCount(); p++) {
                int pid = commandLineProcs.getInteger(ProcessProperty.PROCESSID, p);
                // This should always be true because emptyCommandLines was
                // built from a subset of the cache, but just in case, protect
                // against dereferencing null
                if (this.processMap.containsKey(pid)) {
                    OSProcess proc = this.processMap.get(pid);
                    proc.setCommandLine(commandLineProcs.getString(ProcessProperty.COMMANDLINE, p));
                }
            }
        }

        return processList;
    }

    private void updateProcessMapFromRegistry(Collection<Integer> pids) {
        List<Integer> pidsToKeep = new LinkedList<>();

        // Grab the PERF_DATA_BLOCK from the registry.
        // Sequentially increase the buffer until everything fits.
        IntByReference lpcbData = new IntByReference(this.perfDataBufferSize);
        Pointer pPerfData = new Memory(this.perfDataBufferSize);
        while (WinError.ERROR_MORE_DATA == Advapi32.INSTANCE.RegQueryValueEx(WinReg.HKEY_PERFORMANCE_DATA,
                processIndexStr, 0, null, pPerfData, lpcbData)) {
            this.perfDataBufferSize += 4096;
            lpcbData.setValue(this.perfDataBufferSize);
            pPerfData = new Memory(this.perfDataBufferSize);
        }

        PERF_DATA_BLOCK perfData = new PERF_DATA_BLOCK(pPerfData.share(0));
        long perfTime100nSec = perfData.PerfTime100nSec.getValue(); // 1601
        long now = System.currentTimeMillis(); // 1970 epoch

        // See format at
        // https://msdn.microsoft.com/en-us/library/windows/desktop/aa373105(v=vs.85).aspx
        // [ ] Object Type
        // [ ][ ][ ] Multiple counter definitions
        // Then multiple:
        // [ ] Instance Definition
        // [ ] Instance name
        // [ ] Counter Block
        // [ ][ ][ ] Counter data for each definition above

        long perfObjectOffset = perfData.HeaderLength;

        // Iterate object types. For Process should only be one here
        for (int obj = 0; obj < perfData.NumObjectTypes; obj++) {
            PERF_OBJECT_TYPE perfObject = new PERF_OBJECT_TYPE(pPerfData.share(perfObjectOffset));
            // If this isn't the Process object, ignore
            if (perfObject.ObjectNameTitleIndex == processIndex) {
                // Skip over counter definitions
                // There will be many of these, this points to the first one
                long perfInstanceOffset = perfObjectOffset + perfObject.DefinitionLength;

                // We need this for every process, initialize outside loop to
                // save overhead
                PERF_COUNTER_BLOCK perfCounterBlock = null;
                // Iterate instances.
                // The last instance is _Total so subtract 1 from max
                for (int inst = 0; inst < perfObject.NumInstances - 1; inst++) {
                    PERF_INSTANCE_DEFINITION perfInstance = new PERF_INSTANCE_DEFINITION(
                            pPerfData.share(perfInstanceOffset));
                    long perfCounterBlockOffset = perfInstanceOffset + perfInstance.ByteLength;

                    int pid = pPerfData.getInt(perfCounterBlockOffset + this.idProcessOffset);
                    if (pids == null || pids.contains(pid)) {
                        pidsToKeep.add(pid);

                        // If process exists fetch from cache
                        OSProcess proc = null;
                        if (this.processMap.containsKey(pid)) {
                            proc = this.processMap.get(pid);
                        }
                        // If not in cache or if start time differs too much,
                        // create new process to add/replace cache value
                        long upTime = (perfTime100nSec
                                - pPerfData.getLong(perfCounterBlockOffset + this.elapsedTimeOffset)) / 10_000L;
                        long startTime = now - upTime;
                        if (proc == null || Math.abs(startTime - proc.getStartTime()) > 200) {
                            proc = new OSProcess();
                            proc.setProcessID(pid);
                            proc.setStartTime(startTime);
                            proc.setName(pPerfData.getWideString(perfInstanceOffset + perfInstance.NameOffset));
                            // Adds or replaces previous
                            this.processMap.put(pid, proc);
                        }

                        // Update stats
                        proc.setUpTime(upTime);
                        proc.setBytesRead(pPerfData.getLong(perfCounterBlockOffset + this.ioReadOffset));
                        proc.setBytesWritten(pPerfData.getLong(perfCounterBlockOffset + this.ioWriteOffset));
                        proc.setResidentSetSize(
                                pPerfData.getLong(perfCounterBlockOffset + this.workingSetPrivateOffset));
                        proc.setParentProcessID(
                                pPerfData.getInt(perfCounterBlockOffset + this.creatingProcessIdOffset));
                        proc.setPriority(pPerfData.getInt(perfCounterBlockOffset + this.priorityBaseOffset));
                    }

                    // Increment to next instance
                    perfCounterBlock = new PERF_COUNTER_BLOCK(pPerfData.share(perfCounterBlockOffset));
                    perfInstanceOffset = perfCounterBlockOffset + perfCounterBlock.ByteLength;
                }
                // We've found the process object and are done, no need to look
                // at any other objects (shouldn't be any). Break the loop
                break;
            }
            // Increment for next object (should never need this)
            perfObjectOffset += perfObject.TotalByteLength;
        }
        // If this was a full update, delete any pid we didn't find from the
        // cache.
        if (pids == null) {
            for (Integer pid : new HashSet<>(this.processMap.keySet())) {
                if (!pidsToKeep.contains(pid)) {
                    this.processMap.remove(pid);
                }
            }
        }
    }

    /**
     * {@inheritDoc}
     */
    @Override
    public int getProcessId() {
        return Kernel32.INSTANCE.GetCurrentProcessId();
    }

    /**
     * {@inheritDoc}
     */
    @Override
    public int getProcessCount() {
        PERFORMANCE_INFORMATION perfInfo = new PERFORMANCE_INFORMATION();
        if (!Psapi.INSTANCE.GetPerformanceInfo(perfInfo, perfInfo.size())) {
            LOG.error("Failed to get Performance Info. Error code: {}", Kernel32.INSTANCE.GetLastError());
            return 0;
        }
        return perfInfo.ProcessCount.intValue();
    }

    /**
     * {@inheritDoc}
     */
    @Override
    public int getThreadCount() {
        PERFORMANCE_INFORMATION perfInfo = new PERFORMANCE_INFORMATION();
        if (!Psapi.INSTANCE.GetPerformanceInfo(perfInfo, perfInfo.size())) {
            LOG.error("Failed to get Performance Info. Error code: {}", Kernel32.INSTANCE.GetLastError());
            return 0;
        }
        return perfInfo.ThreadCount.intValue();
    }

    /**
     * {@inheritDoc}
     */
    @Override
    public NetworkParams getNetworkParams() {
        return new WindowsNetworkParams();
    }

    /**
     * Enables debug privileges for this process, required for OpenProcess() to
     * get processes other than the current user
     */
    private static void enableDebugPrivilege() {
        HANDLEByReference hToken = new HANDLEByReference();
        boolean success = Advapi32.INSTANCE.OpenProcessToken(Kernel32.INSTANCE.GetCurrentProcess(),
                WinNT.TOKEN_QUERY | WinNT.TOKEN_ADJUST_PRIVILEGES, hToken);
        if (!success) {
            LOG.error("OpenProcessToken failed. Error: {}", Native.getLastError());
            return;
        }
        WinNT.LUID luid = new WinNT.LUID();
        success = Advapi32.INSTANCE.LookupPrivilegeValue(null, WinNT.SE_DEBUG_NAME, luid);
        if (!success) {
            LOG.error("LookupprivilegeValue failed. Error: {}", Native.getLastError());
            return;
        }
        WinNT.TOKEN_PRIVILEGES tkp = new WinNT.TOKEN_PRIVILEGES(1);
        tkp.Privileges[0] = new WinNT.LUID_AND_ATTRIBUTES(luid, new DWORD(WinNT.SE_PRIVILEGE_ENABLED));
        success = Advapi32.INSTANCE.AdjustTokenPrivileges(hToken.getValue(), false, tkp, 0, null, null);
        if (!success) {
            LOG.error("AdjustTokenPrivileges failed. Error: {}", Native.getLastError());
        }
        Kernel32.INSTANCE.CloseHandle(hToken.getValue());
    }
}
>>>>>>> 9dab5987
<|MERGE_RESOLUTION|>--- conflicted
+++ resolved
@@ -1,661 +1,659 @@
-<<<<<<< HEAD
-/**
- * Oshi (https://github.com/oshi/oshi)
- *
- * Copyright (c) 2010 - 2018 The Oshi Project Team
- *
- * All rights reserved. This program and the accompanying materials
- * are made available under the terms of the Eclipse Public License v1.0
- * which accompanies this distribution, and is available at
- * http://www.eclipse.org/legal/epl-v10.html
- *
- * Maintainers:
- * dblock[at]dblock[dot]org
- * widdis[at]gmail[dot]com
- * enrico.bianchi[at]gmail[dot]com
- *
- * Contributors:
- * https://github.com/oshi/oshi/graphs/contributors
- */
-package oshi.software.os.windows;
-
-import java.io.File;
-import java.util.Collection;
-import java.util.HashMap;
-import java.util.HashSet;
-import java.util.LinkedList;
-import java.util.List;
-import java.util.Map;
-import java.util.Set;
-
-import org.slf4j.Logger;
-import org.slf4j.LoggerFactory;
-
-import com.sun.jna.Memory; // NOSONAR
-import com.sun.jna.Native;
-import com.sun.jna.Pointer;
-import com.sun.jna.platform.win32.Advapi32;
-import com.sun.jna.platform.win32.Advapi32Util;
-import com.sun.jna.platform.win32.Advapi32Util.Account;
-import com.sun.jna.platform.win32.Kernel32Util;
-import com.sun.jna.platform.win32.Psapi;
-import com.sun.jna.platform.win32.Psapi.PERFORMANCE_INFORMATION;
-import com.sun.jna.platform.win32.Tlhelp32;
-import com.sun.jna.platform.win32.Win32Exception;
-import com.sun.jna.platform.win32.WinDef.DWORD;
-import com.sun.jna.platform.win32.WinDef.DWORDByReference;
-import com.sun.jna.platform.win32.WinError;
-import com.sun.jna.platform.win32.WinNT;
-import com.sun.jna.platform.win32.WinNT.HANDLE;
-import com.sun.jna.platform.win32.WinNT.HANDLEByReference;
-import com.sun.jna.platform.win32.WinReg;
-import com.sun.jna.ptr.IntByReference;
-import com.sun.jna.ptr.PointerByReference;
-
-import oshi.jna.platform.windows.Kernel32;
-import oshi.jna.platform.windows.Pdh;
-import oshi.jna.platform.windows.WinPerf.PERF_COUNTER_BLOCK;
-import oshi.jna.platform.windows.WinPerf.PERF_COUNTER_DEFINITION;
-import oshi.jna.platform.windows.WinPerf.PERF_DATA_BLOCK;
-import oshi.jna.platform.windows.WinPerf.PERF_INSTANCE_DEFINITION;
-import oshi.jna.platform.windows.WinPerf.PERF_OBJECT_TYPE;
-import oshi.jna.platform.windows.Wtsapi32;
-import oshi.jna.platform.windows.Wtsapi32.WTS_PROCESS_INFO_EX;
-import oshi.software.common.AbstractOperatingSystem;
-import oshi.software.os.FileSystem;
-import oshi.software.os.NetworkParams;
-import oshi.software.os.OSProcess;
-import oshi.util.FormatUtil;
-import oshi.util.platform.windows.WmiUtil;
-import oshi.util.platform.windows.WmiUtil.ValueType;
-import oshi.util.platform.windows.WmiUtil.WmiProperty;
-import oshi.util.platform.windows.WmiUtil.WmiQuery;
-import oshi.util.platform.windows.WmiUtil.WmiResult;
-
-public class WindowsOperatingSystem extends AbstractOperatingSystem {
-    private static final long serialVersionUID = 1L;
-
-    private static final Logger LOG = LoggerFactory.getLogger(WindowsOperatingSystem.class);
-
-    enum BitnessProperty implements WmiProperty {
-	ADDRESSWIDTH(ValueType.UINT32);
-
-	private ValueType type;
-
-	BitnessProperty(ValueType type) {
-	    this.type = type;
-	}
-
-	@Override
-	public ValueType getType() {
-	    return this.type;
-	}
-    }
-
-    enum ProcessProperty implements WmiProperty {
-	PROCESSID(ValueType.UINT32), //
-	COMMANDLINE(ValueType.STRING);
-
-	private ValueType type;
-
-	ProcessProperty(ValueType type) {
-	    this.type = type;
-	}
-
-	@Override
-	public ValueType getType() {
-	    return this.type;
-	}
-    }
-
-    private static final String PROCESS_BASE_CLASS = "Win32_Process";
-    private static final WmiQuery<ProcessProperty> PROCESS_QUERY = WmiUtil.createQuery(null, ProcessProperty.class);
-
-    /*
-     * Registry variables to persist
-     */
-    private int perfDataBufferSize = 8192;
-    private int processIndex;
-    private String processIndexStr;
-
-    /*
-     * Registry counter block offsets
-     */
-    private int priorityBaseOffset; // 92
-    private int elapsedTimeOffset; // 96
-    private int idProcessOffset; // 104
-    private int creatingProcessIdOffset; // 108
-    private int ioReadOffset; // 160
-    private int ioWriteOffset; // 168
-    private int workingSetPrivateOffset; // 192
-    private int workingSetOffset;
-
-    static {
-	enableDebugPrivilege();
-    }
-
-    /*
-     * This process map will cache process info to avoid repeated calls for data
-     */
-    private final Map<Integer, OSProcess> processMap = new HashMap<>();
-
-    public WindowsOperatingSystem() {
-	this.manufacturer = "Microsoft";
-	this.family = "Windows";
-	this.version = new WindowsOSVersionInfoEx();
-	initRegistry();
-	initBitness();
-    }
-
-    private void initRegistry() {
-	// Get the title indices
-	DWORDByReference index = new DWORDByReference();
-	Pdh.INSTANCE.PdhLookupPerfIndexByName(null, "Process", index);
-	processIndex = index.getValue().intValue();
-	processIndexStr = Integer.toString(processIndex);
-	Pdh.INSTANCE.PdhLookupPerfIndexByName(null, "Priority Base", index);
-	int priorityBaseIndex = index.getValue().intValue();
-	Pdh.INSTANCE.PdhLookupPerfIndexByName(null, "Elapsed Time", index);
-	int elapsedTimeIndex = index.getValue().intValue();
-	Pdh.INSTANCE.PdhLookupPerfIndexByName(null, "ID Process", index);
-	int idProcessIndex = index.getValue().intValue();
-	Pdh.INSTANCE.PdhLookupPerfIndexByName(null, "Creating Process ID", index);
-	int creatingProcessIdIndex = index.getValue().intValue();
-	Pdh.INSTANCE.PdhLookupPerfIndexByName(null, "IO Read Bytes/sec", index);
-	int ioReadIndex = index.getValue().intValue();
-	Pdh.INSTANCE.PdhLookupPerfIndexByName(null, "IO Write Bytes/sec", index);
-	int ioWriteIndex = index.getValue().intValue();
-	Pdh.INSTANCE.PdhLookupPerfIndexByName(null, "Working Set - Private", index);
-	int workingSetPrivateIndex = index.getValue().intValue();
-	Pdh.INSTANCE.PdhLookupPerfIndexByName(null, "Working Set", index);
-	int workingSetIndex = index.getValue().intValue();
-
-	// now load the Process registry to match up the offsets
-	// Sequentially increase the buffer until everything fits.
-	// Save this buffer size for later use
-	IntByReference lpcbData = new IntByReference(this.perfDataBufferSize);
-	Pointer pPerfData = new Memory(this.perfDataBufferSize);
-	while (WinError.ERROR_MORE_DATA == Advapi32.INSTANCE.RegQueryValueEx(WinReg.HKEY_PERFORMANCE_DATA,
-		processIndexStr, 0, null, pPerfData, lpcbData)) {
-	    this.perfDataBufferSize += 4096;
-	    lpcbData.setValue(this.perfDataBufferSize);
-	    pPerfData = new Memory(this.perfDataBufferSize);
-	}
-
-	PERF_DATA_BLOCK perfData = new PERF_DATA_BLOCK(pPerfData.share(0));
-
-	// See format at
-	// https://msdn.microsoft.com/en-us/library/windows/desktop/aa373105(v=vs.85).aspx
-	// [ ] Object Type
-	// [ ][ ][ ] Multiple counter definitions
-	// Then multiple:
-	// [ ] Instance Definition
-	// [ ] Instance name
-	// [ ] Counter Block
-	// [ ][ ][ ] Counter data for each definition above
-
-	long perfObjectOffset = perfData.HeaderLength;
-
-	// Iterate object types. For Process should only be one here
-	for (int obj = 0; obj < perfData.NumObjectTypes; obj++) {
-	    PERF_OBJECT_TYPE perfObject = new PERF_OBJECT_TYPE(pPerfData.share(perfObjectOffset));
-	    // Identify where counter definitions start
-	    long perfCounterOffset = perfObjectOffset + perfObject.HeaderLength;
-	    // If this isn't the Process object, ignore
-	    if (perfObject.ObjectNameTitleIndex == processIndex) {
-		for (int counter = 0; counter < perfObject.NumCounters; counter++) {
-		    PERF_COUNTER_DEFINITION perfCounter = new PERF_COUNTER_DEFINITION(
-			    pPerfData.share(perfCounterOffset));
-		    if (perfCounter.CounterNameTitleIndex == priorityBaseIndex) {
-			this.priorityBaseOffset = perfCounter.CounterOffset;
-		    } else if (perfCounter.CounterNameTitleIndex == elapsedTimeIndex) {
-			this.elapsedTimeOffset = perfCounter.CounterOffset;
-		    } else if (perfCounter.CounterNameTitleIndex == creatingProcessIdIndex) {
-			this.creatingProcessIdOffset = perfCounter.CounterOffset;
-		    } else if (perfCounter.CounterNameTitleIndex == idProcessIndex) {
-			this.idProcessOffset = perfCounter.CounterOffset;
-		    } else if (perfCounter.CounterNameTitleIndex == ioReadIndex) {
-			this.ioReadOffset = perfCounter.CounterOffset;
-		    } else if (perfCounter.CounterNameTitleIndex == ioWriteIndex) {
-			this.ioWriteOffset = perfCounter.CounterOffset;
-		    } else if (perfCounter.CounterNameTitleIndex == workingSetPrivateIndex) {
-			this.workingSetPrivateOffset = perfCounter.CounterOffset;
-		    } else if (perfCounter.CounterNameTitleIndex == workingSetIndex) {
-			this.workingSetOffset = perfCounter.CounterOffset;
-		    }
-
-		    // Increment for next Counter
-		    perfCounterOffset += perfCounter.ByteLength;
-		}
-		// We're done, break the loop
-		break;
-	    }
-	    // Increment for next object (should never need this)
-	    perfObjectOffset += perfObject.TotalByteLength;
-	}
-
-    }
-
-    private void initBitness() {
-	// If bitness is 64 we are 64 bit.
-	// If 32 test if we are on 64-bit OS
-	if (bitness < 64) {
-	    // Try the easy way
-	    if (System.getenv("ProgramFiles(x86)") != null) {
-		this.bitness = 64;
-	    } else {
-		WmiQuery<BitnessProperty> bitnessQuery = WmiUtil.createQuery("Win32_Processor", BitnessProperty.class);
-		WmiResult<BitnessProperty> bitnessMap = WmiUtil.queryWMI(bitnessQuery);
-		if (bitnessMap.getResultCount() > 0) {
-		    this.bitness = ((Long) bitnessMap.get(BitnessProperty.ADDRESSWIDTH).get(0)).intValue();
-		}
-	    }
-	}
-    }
-
-    /**
-     * {@inheritDoc}
-     */
-    @Override
-    public FileSystem getFileSystem() {
-	return new WindowsFileSystem();
-    }
-
-    /**
-     * {@inheritDoc}
-     */
-    @Override
-    public OSProcess[] getProcesses(int limit, ProcessSort sort) {
-	List<OSProcess> procList = processMapToList(null);
-	List<OSProcess> sorted = processSort(procList, limit, sort);
-	return sorted.toArray(new OSProcess[sorted.size()]);
-    }
-
-    /**
-     * {@inheritDoc}
-     */
-    @Override
-    public OSProcess[] getChildProcesses(int parentPid, int limit, ProcessSort sort) {
-	Set<Integer> childPids = new HashSet<>();
-	// Get processes from ToolHelp API for parent PID
-	Tlhelp32.PROCESSENTRY32.ByReference processEntry = new Tlhelp32.PROCESSENTRY32.ByReference();
-	WinNT.HANDLE snapshot = Kernel32.INSTANCE.CreateToolhelp32Snapshot(Tlhelp32.TH32CS_SNAPPROCESS, new DWORD(0));
-	try {
-	    while (Kernel32.INSTANCE.Process32Next(snapshot, processEntry)) {
-		if (processEntry.th32ParentProcessID.intValue() == parentPid) {
-		    childPids.add(processEntry.th32ProcessID.intValue());
-		}
-	    }
-	} finally {
-	    Kernel32.INSTANCE.CloseHandle(snapshot);
-	}
-	List<OSProcess> procList = getProcesses(childPids);
-	List<OSProcess> sorted = processSort(procList, limit, sort);
-	return sorted.toArray(new OSProcess[sorted.size()]);
-    }
-
-    /**
-     * {@inheritDoc}
-     */
-    @Override
-    public OSProcess getProcess(int pid) {
-	Set<Integer> pids = new HashSet<>(1);
-	pids.add(pid);
-	List<OSProcess> procList = processMapToList(pids);
-	return procList.isEmpty() ? null : procList.get(0);
-    }
-
-    /**
-     * {@inheritDoc}
-     */
-    @Override
-    public List<OSProcess> getProcesses(Collection<Integer> pids) {
-	return processMapToList(pids);
-    }
-
-    /**
-     * Private method to do the heavy lifting for all the getProcess functions.
-     *
-     * @param pids
-     *            A collection of pids to query. If null, the entire process
-     *            list will be queried.
-     * @return A corresponding list of processes
-     */
-    private List<OSProcess> processMapToList(Collection<Integer> pids) {
-	// Get data from the registry to update cache
-	updateProcessMapFromRegistry(pids);
-
-	// define here to avoid object repeated creation overhead later
-	List<String> groupList = new LinkedList<>();
-	List<String> groupIDList = new LinkedList<>();
-	int myPid = getProcessId();
-
-	// Get processes from WTS
-	final PointerByReference ppProcessInfo = new PointerByReference();
-	IntByReference pCount = new IntByReference(0);
-	if (!Wtsapi32.INSTANCE.WTSEnumerateProcessesEx(Wtsapi32.WTS_CURRENT_SERVER_HANDLE,
-		new IntByReference(Wtsapi32.WTS_PROCESS_INFO_LEVEL_1), Wtsapi32.WTS_ANY_SESSION, ppProcessInfo,
-		pCount)) {
-	    LOG.error("Failed to enumerate Processes. Error code: {}", Kernel32.INSTANCE.GetLastError());
-	    return new LinkedList<OSProcess>();
-	}
-	// extract the pointed-to pointer and create array
-	final Pointer pProcessInfo = ppProcessInfo.getValue();
-	final WTS_PROCESS_INFO_EX processInfoRef = new WTS_PROCESS_INFO_EX(pProcessInfo);
-	final WTS_PROCESS_INFO_EX[] processInfo = (WTS_PROCESS_INFO_EX[]) processInfoRef.toArray(pCount.getValue());
-
-	// Store a subset of processes in a list to later return.
-	List<OSProcess> processList = new LinkedList<>();
-
-	for (WTS_PROCESS_INFO_EX procInfo : processInfo) {
-	    // Skip if only updating a subset of pids, or if not in cache.
-	    // (Cache should have just been updated from registry so this will
-	    // only occur in a race condition for a just-started process.)
-	    // However, when the cache is empty, there was a problem with
-	    // filling
-	    // the cache using performance information. When this happens, we
-	    // ignore
-	    // the cache completely.
-
-	    int pid = procInfo.ProcessId;
-	    OSProcess proc = null;
-	    if (this.processMap.isEmpty()) {
-		if (pids != null && !pids.contains(pid)) {
-		    continue;
-		}
-		proc = new OSProcess();
-		proc.setProcessID(pid);
-		proc.setName(procInfo.pProcessName);
-	    } else {
-		proc = this.processMap.get(pid);
-		if (proc == null || (pids != null && !pids.contains(pid))) {
-		    continue;
-		}
-	    }
-	    // For my own process, set CWD
-	    if (pid == myPid) {
-		String cwd = new File(".").getAbsolutePath();
-		// trim off trailing "."
-		proc.setCurrentWorkingDirectory(cwd.isEmpty() ? "" : cwd.substring(0, cwd.length() - 1));
-	    }
-
-	    proc.setKernelTime(procInfo.KernelTime.getValue() / 10000L);
-	    proc.setUserTime(procInfo.UserTime.getValue() / 10000L);
-
-	    // Get a handle to the process for various extended info. Only gets
-	    // current user unless running as administrator
-	    final HANDLE pHandle = Kernel32.INSTANCE.OpenProcess(WinNT.PROCESS_QUERY_INFORMATION, false,
-		    proc.getProcessID());
-	    if (pHandle != null) {
-		// Full path
-		try {
-		    proc.setPath(Kernel32Util.QueryFullProcessImageName(pHandle, 0));
-		} catch (Win32Exception e) {
-		    LOG.warn("Failed to set path on PID {}. It may have terminated.", proc.getProcessID());
-		}
-
-		final HANDLEByReference phToken = new HANDLEByReference();
-		if (Advapi32.INSTANCE.OpenProcessToken(pHandle, WinNT.TOKEN_DUPLICATE | WinNT.TOKEN_QUERY, phToken)) {
-		    Account account = Advapi32Util.getTokenAccount(phToken.getValue());
-		    proc.setUser(account.name);
-		    proc.setUserID(account.sidString);
-		    // Fetching group information incurs ~10ms latency per
-		    // process. Skip for full process list
-		    if (pids != null) {
-			Account[] accounts = Advapi32Util.getTokenGroups(phToken.getValue());
-			// get groups
-			groupList.clear();
-			groupIDList.clear();
-			for (Account a : accounts) {
-			    groupList.add(a.name);
-			    groupIDList.add(a.sidString);
-			}
-			proc.setGroup(FormatUtil.join(",", groupList));
-			proc.setGroupID(FormatUtil.join(",", groupIDList));
-		    }
-		} else {
-		    int error = Kernel32.INSTANCE.GetLastError();
-		    // Access denied errors are common. Fail silently.
-		    if (error != WinError.ERROR_ACCESS_DENIED) {
-			LOG.error("Failed to get process token for process {}: {}", proc.getProcessID(),
-				Kernel32.INSTANCE.GetLastError());
-		    }
-		}
-	    }
-	    Kernel32.INSTANCE.CloseHandle(pHandle);
-
-	    // There is no easy way to get ExecutuionState for a process.
-	    // The WMI value is null. It's possible to get thread Execution
-	    // State and possibly roll up.
-	    proc.setState(OSProcess.State.RUNNING);
-
-	    proc.setThreadCount(procInfo.NumberOfThreads);
-	    // proc.setVirtualSize(procInfo.PagefileUsage & 0xffff_ffffL);
-
-	    proc.setOpenFiles(procInfo.HandleCount);
-	    processList.add(proc);
-	}
-	// Clean up memory allocated in C
-	if (!Wtsapi32.INSTANCE.WTSFreeMemoryEx(Wtsapi32.WTS_PROCESS_INFO_LEVEL_1, pProcessInfo, pCount.getValue())) {
-	    LOG.error("Failed to Free Memory for Processes. Error code: {}", Kernel32.INSTANCE.GetLastError());
-	    return new LinkedList<OSProcess>();
-	}
-
-	// Command Line only accessible via WMI.
-	// Utilize cache to only update new processes
-	Set<Integer> emptyCommandLines = new HashSet<>();
-	for (OSProcess cachedProcess : processList) {
-	    // If the process in the cache has an empty command line.
-	    if (cachedProcess.getCommandLine().isEmpty()) {
-		emptyCommandLines.add(cachedProcess.getProcessID());
-	    }
-	}
-	if (!emptyCommandLines.isEmpty()) {
-	    StringBuilder sb = new StringBuilder(PROCESS_BASE_CLASS);
-	    boolean first = true;
-	    for (Integer pid : emptyCommandLines) {
-		if (first) {
-		    sb.append(" WHERE ProcessID=");
-		    first = false;
-		} else {
-		    sb.append(" OR ProcessID=");
-		}
-		sb.append(pid);
-	    }
-	    PROCESS_QUERY.setWmiClassName(sb.toString());
-	    WmiResult<ProcessProperty> commandLineProcs = WmiUtil.queryWMI(PROCESS_QUERY);
-
-	    for (int p = 0; p < commandLineProcs.getResultCount(); p++) {
-		int pid = ((Long) commandLineProcs.get(ProcessProperty.PROCESSID).get(p)).intValue();
-		// This should always be true because emptyCommandLines was
-		// built from a subset of the cache, but just in case, protect
-		// against dereferencing null
-		if (this.processMap.containsKey(pid)) {
-		    OSProcess proc = this.processMap.get(pid);
-		    proc.setCommandLine((String) commandLineProcs.get(ProcessProperty.COMMANDLINE).get(p));
-		}
-	    }
-	}
-
-	return processList;
-    }
-
-    private void updateProcessMapFromRegistry(Collection<Integer> pids) {
-	List<Integer> pidsToKeep = new LinkedList<>();
-
-	// Grab the PERF_DATA_BLOCK from the registry.
-	// Sequentially increase the buffer until everything fits.
-	IntByReference lpcbData = new IntByReference(this.perfDataBufferSize);
-	Pointer pPerfData = new Memory(this.perfDataBufferSize);
-	while (WinError.ERROR_MORE_DATA == Advapi32.INSTANCE.RegQueryValueEx(WinReg.HKEY_PERFORMANCE_DATA,
-		processIndexStr, 0, null, pPerfData, lpcbData)) {
-	    this.perfDataBufferSize += 4096;
-	    lpcbData.setValue(this.perfDataBufferSize);
-	    pPerfData = new Memory(this.perfDataBufferSize);
-	}
-
-	PERF_DATA_BLOCK perfData = new PERF_DATA_BLOCK(pPerfData.share(0));
-	long perfTime100nSec = perfData.PerfTime100nSec.getValue(); // 1601
-	long now = System.currentTimeMillis(); // 1970 epoch
-
-	// See format at
-	// https://msdn.microsoft.com/en-us/library/windows/desktop/aa373105(v=vs.85).aspx
-	// [ ] Object Type
-	// [ ][ ][ ] Multiple counter definitions
-	// Then multiple:
-	// [ ] Instance Definition
-	// [ ] Instance name
-	// [ ] Counter Block
-	// [ ][ ][ ] Counter data for each definition above
-
-	long perfObjectOffset = perfData.HeaderLength;
-
-	// Iterate object types. For Process should only be one here
-	for (int obj = 0; obj < perfData.NumObjectTypes; obj++) {
-	    PERF_OBJECT_TYPE perfObject = new PERF_OBJECT_TYPE(pPerfData.share(perfObjectOffset));
-	    // If this isn't the Process object, ignore
-	    if (perfObject.ObjectNameTitleIndex == processIndex) {
-		// Skip over counter definitions
-		// There will be many of these, this points to the first one
-		long perfInstanceOffset = perfObjectOffset + perfObject.DefinitionLength;
-
-		// We need this for every process, initialize outside loop to
-		// save overhead
-		PERF_COUNTER_BLOCK perfCounterBlock = null;
-		// Iterate instances.
-		// The last instance is _Total so subtract 1 from max
-		for (int inst = 0; inst < perfObject.NumInstances - 1; inst++) {
-		    PERF_INSTANCE_DEFINITION perfInstance = new PERF_INSTANCE_DEFINITION(
-			    pPerfData.share(perfInstanceOffset));
-		    long perfCounterBlockOffset = perfInstanceOffset + perfInstance.ByteLength;
-
-		    int pid = pPerfData.getInt(perfCounterBlockOffset + this.idProcessOffset);
-		    if (pids == null || pids.contains(pid)) {
-			pidsToKeep.add(pid);
-
-			// If process exists fetch from cache
-			OSProcess proc = null;
-			if (this.processMap.containsKey(pid)) {
-			    proc = this.processMap.get(pid);
-			}
-			// If not in cache or if start time differs too much,
-			// create new process to add/replace cache value
-			long upTime = (perfTime100nSec
-				- pPerfData.getLong(perfCounterBlockOffset + this.elapsedTimeOffset)) / 10_000L;
-			long startTime = now - upTime;
-			if (proc == null || Math.abs(startTime - proc.getStartTime()) > 200) {
-			    proc = new OSProcess();
-			    proc.setProcessID(pid);
-			    proc.setUpTime(upTime);
-			    proc.setStartTime(startTime);
-			    proc.setName(pPerfData.getWideString(perfInstanceOffset + perfInstance.NameOffset));
-			    // Adds or replaces previous
-			    this.processMap.put(pid, proc);
-			}
-
-			// Update stats
-			proc.setBytesRead(pPerfData.getLong(perfCounterBlockOffset + this.ioReadOffset));
-			proc.setBytesWritten(pPerfData.getLong(perfCounterBlockOffset + this.ioWriteOffset));
-			proc.setResidentSetSize(
-				pPerfData.getLong(perfCounterBlockOffset + this.workingSetPrivateOffset));
-			proc.setVirtualSize(pPerfData.getLong(perfCounterBlockOffset + this.workingSetOffset));
-			proc.setParentProcessID(
-				pPerfData.getInt(perfCounterBlockOffset + this.creatingProcessIdOffset));
-			proc.setPriority(pPerfData.getInt(perfCounterBlockOffset + this.priorityBaseOffset));
-		    }
-
-		    // Increment to next instance
-		    perfCounterBlock = new PERF_COUNTER_BLOCK(pPerfData.share(perfCounterBlockOffset));
-		    perfInstanceOffset = perfCounterBlockOffset + perfCounterBlock.ByteLength;
-		}
-		// We've found the process object and are done, no need to look
-		// at any other objects (shouldn't be any). Break the loop
-		break;
-	    }
-	    // Increment for next object (should never need this)
-	    perfObjectOffset += perfObject.TotalByteLength;
-	}
-	// If this was a full update, delete any pid we didn't find from the
-	// cache.
-	if (pids == null) {
-	    for (Integer pid : new HashSet<>(this.processMap.keySet())) {
-		if (!pidsToKeep.contains(pid)) {
-		    this.processMap.remove(pid);
-		}
-	    }
-	}
-    }
-
-    /**
-     * {@inheritDoc}
-     */
-    @Override
-    public int getProcessId() {
-	return Kernel32.INSTANCE.GetCurrentProcessId();
-    }
-
-    /**
-     * {@inheritDoc}
-     */
-    @Override
-    public int getProcessCount() {
-	PERFORMANCE_INFORMATION perfInfo = new PERFORMANCE_INFORMATION();
-	if (!Psapi.INSTANCE.GetPerformanceInfo(perfInfo, perfInfo.size())) {
-	    LOG.error("Failed to get Performance Info. Error code: {}", Kernel32.INSTANCE.GetLastError());
-	    return 0;
-	}
-	return perfInfo.ProcessCount.intValue();
-    }
-
-    /**
-     * {@inheritDoc}
-     */
-    @Override
-    public int getThreadCount() {
-	PERFORMANCE_INFORMATION perfInfo = new PERFORMANCE_INFORMATION();
-	if (!Psapi.INSTANCE.GetPerformanceInfo(perfInfo, perfInfo.size())) {
-	    LOG.error("Failed to get Performance Info. Error code: {}", Kernel32.INSTANCE.GetLastError());
-	    return 0;
-	}
-	return perfInfo.ThreadCount.intValue();
-    }
-
-    /**
-     * {@inheritDoc}
-     */
-    @Override
-    public NetworkParams getNetworkParams() {
-	return new WindowsNetworkParams();
-    }
-
-    /**
-     * Enables debug privileges for this process, required for OpenProcess() to
-     * get processes other than the current user
-     */
-    private static void enableDebugPrivilege() {
-	HANDLEByReference hToken = new HANDLEByReference();
-	boolean success = Advapi32.INSTANCE.OpenProcessToken(Kernel32.INSTANCE.GetCurrentProcess(),
-		WinNT.TOKEN_QUERY | WinNT.TOKEN_ADJUST_PRIVILEGES, hToken);
-	if (!success) {
-	    LOG.error("OpenProcessToken failed. Error: {}", Native.getLastError());
-	    return;
-	}
-	WinNT.LUID luid = new WinNT.LUID();
-	success = Advapi32.INSTANCE.LookupPrivilegeValue(null, WinNT.SE_DEBUG_NAME, luid);
-	if (!success) {
-	    LOG.error("LookupprivilegeValue failed. Error: {}", Native.getLastError());
-	    return;
-	}
-	WinNT.TOKEN_PRIVILEGES tkp = new WinNT.TOKEN_PRIVILEGES(1);
-	tkp.Privileges[0] = new WinNT.LUID_AND_ATTRIBUTES(luid, new DWORD(WinNT.SE_PRIVILEGE_ENABLED));
-	success = Advapi32.INSTANCE.AdjustTokenPrivileges(hToken.getValue(), false, tkp, 0, null, null);
-	if (!success) {
-	    LOG.error("AdjustTokenPrivileges failed. Error: {}", Native.getLastError());
-	}
-	Kernel32.INSTANCE.CloseHandle(hToken.getValue());
-    }
-}
-=======
+/**
+ * Oshi (https://github.com/oshi/oshi)
+ *
+ * Copyright (c) 2010 - 2018 The Oshi Project Team
+ *
+ * All rights reserved. This program and the accompanying materials
+ * are made available under the terms of the Eclipse Public License v1.0
+ * which accompanies this distribution, and is available at
+ * http://www.eclipse.org/legal/epl-v10.html
+ *
+ * Maintainers:
+ * dblock[at]dblock[dot]org
+ * widdis[at]gmail[dot]com
+ * enrico.bianchi[at]gmail[dot]com
+ *
+ * Contributors:
+ * https://github.com/oshi/oshi/graphs/contributors
+ */
+package oshi.software.os.windows;
+
+import java.io.File;
+import java.util.Collection;
+import java.util.HashMap;
+import java.util.HashSet;
+import java.util.LinkedList;
+import java.util.List;
+import java.util.Map;
+import java.util.Set;
+
+import org.slf4j.Logger;
+import org.slf4j.LoggerFactory;
+
+import com.sun.jna.Memory; // NOSONAR
+import com.sun.jna.Native;
+import com.sun.jna.Pointer;
+import com.sun.jna.platform.win32.Advapi32;
+import com.sun.jna.platform.win32.Advapi32Util;
+import com.sun.jna.platform.win32.Advapi32Util.Account;
+import com.sun.jna.platform.win32.Kernel32Util;
+import com.sun.jna.platform.win32.Psapi;
+import com.sun.jna.platform.win32.Psapi.PERFORMANCE_INFORMATION;
+import com.sun.jna.platform.win32.Tlhelp32;
+import com.sun.jna.platform.win32.Win32Exception;
+import com.sun.jna.platform.win32.WinDef.DWORD;
+import com.sun.jna.platform.win32.WinDef.DWORDByReference;
+import com.sun.jna.platform.win32.WinError;
+import com.sun.jna.platform.win32.WinNT;
+import com.sun.jna.platform.win32.WinNT.HANDLE;
+import com.sun.jna.platform.win32.WinNT.HANDLEByReference;
+import com.sun.jna.platform.win32.WinReg;
+import com.sun.jna.ptr.IntByReference;
+import com.sun.jna.ptr.PointerByReference;
+
+import oshi.jna.platform.windows.Kernel32;
+import oshi.jna.platform.windows.Pdh;
+import oshi.jna.platform.windows.WinPerf.PERF_COUNTER_BLOCK;
+import oshi.jna.platform.windows.WinPerf.PERF_COUNTER_DEFINITION;
+import oshi.jna.platform.windows.WinPerf.PERF_DATA_BLOCK;
+import oshi.jna.platform.windows.WinPerf.PERF_INSTANCE_DEFINITION;
+import oshi.jna.platform.windows.WinPerf.PERF_OBJECT_TYPE;
+import oshi.jna.platform.windows.Wtsapi32;
+import oshi.jna.platform.windows.Wtsapi32.WTS_PROCESS_INFO_EX;
+import oshi.software.common.AbstractOperatingSystem;
+import oshi.software.os.FileSystem;
+import oshi.software.os.NetworkParams;
+import oshi.software.os.OSProcess;
+import oshi.util.FormatUtil;
+import oshi.util.platform.windows.WmiUtil;
+import oshi.util.platform.windows.WmiUtil.ValueType;
+import oshi.util.platform.windows.WmiUtil.WmiProperty;
+import oshi.util.platform.windows.WmiUtil.WmiQuery;
+import oshi.util.platform.windows.WmiUtil.WmiResult;
+
+public class WindowsOperatingSystem extends AbstractOperatingSystem {
+    private static final long serialVersionUID = 1L;
+
+    private static final Logger LOG = LoggerFactory.getLogger(WindowsOperatingSystem.class);
+
+    enum BitnessProperty implements WmiProperty {
+	ADDRESSWIDTH(ValueType.UINT32);
+
+	private ValueType type;
+
+	BitnessProperty(ValueType type) {
+	    this.type = type;
+	}
+
+	@Override
+	public ValueType getType() {
+	    return this.type;
+	}
+    }
+
+    enum ProcessProperty implements WmiProperty {
+	PROCESSID(ValueType.UINT32), //
+	COMMANDLINE(ValueType.STRING);
+
+	private ValueType type;
+
+	ProcessProperty(ValueType type) {
+	    this.type = type;
+	}
+
+	@Override
+	public ValueType getType() {
+	    return this.type;
+	}
+    }
+
+    private static final String PROCESS_BASE_CLASS = "Win32_Process";
+    private static final WmiQuery<ProcessProperty> PROCESS_QUERY = WmiUtil.createQuery(null, ProcessProperty.class);
+
+    /*
+     * Registry variables to persist
+     */
+    private int perfDataBufferSize = 8192;
+    private int processIndex;
+    private String processIndexStr;
+
+    /*
+     * Registry counter block offsets
+     */
+    private int priorityBaseOffset; // 92
+    private int elapsedTimeOffset; // 96
+    private int idProcessOffset; // 104
+    private int creatingProcessIdOffset; // 108
+    private int ioReadOffset; // 160
+    private int ioWriteOffset; // 168
+    private int workingSetPrivateOffset; // 192
+    private int workingSetOffset;
+
+    static {
+	enableDebugPrivilege();
+    }
+
+    /*
+     * This process map will cache process info to avoid repeated calls for data
+     */
+    private final Map<Integer, OSProcess> processMap = new HashMap<>();
+
+    public WindowsOperatingSystem() {
+	this.manufacturer = "Microsoft";
+	this.family = "Windows";
+	this.version = new WindowsOSVersionInfoEx();
+	initRegistry();
+	initBitness();
+    }
+
+    private void initRegistry() {
+	// Get the title indices
+	DWORDByReference index = new DWORDByReference();
+	Pdh.INSTANCE.PdhLookupPerfIndexByName(null, "Process", index);
+	processIndex = index.getValue().intValue();
+	processIndexStr = Integer.toString(processIndex);
+	Pdh.INSTANCE.PdhLookupPerfIndexByName(null, "Priority Base", index);
+	int priorityBaseIndex = index.getValue().intValue();
+	Pdh.INSTANCE.PdhLookupPerfIndexByName(null, "Elapsed Time", index);
+	int elapsedTimeIndex = index.getValue().intValue();
+	Pdh.INSTANCE.PdhLookupPerfIndexByName(null, "ID Process", index);
+	int idProcessIndex = index.getValue().intValue();
+	Pdh.INSTANCE.PdhLookupPerfIndexByName(null, "Creating Process ID", index);
+	int creatingProcessIdIndex = index.getValue().intValue();
+	Pdh.INSTANCE.PdhLookupPerfIndexByName(null, "IO Read Bytes/sec", index);
+	int ioReadIndex = index.getValue().intValue();
+	Pdh.INSTANCE.PdhLookupPerfIndexByName(null, "IO Write Bytes/sec", index);
+	int ioWriteIndex = index.getValue().intValue();
+	Pdh.INSTANCE.PdhLookupPerfIndexByName(null, "Working Set - Private", index);
+	int workingSetPrivateIndex = index.getValue().intValue();
+	Pdh.INSTANCE.PdhLookupPerfIndexByName(null, "Working Set", index);
+	int workingSetIndex = index.getValue().intValue();
+
+	// now load the Process registry to match up the offsets
+	// Sequentially increase the buffer until everything fits.
+	// Save this buffer size for later use
+	IntByReference lpcbData = new IntByReference(this.perfDataBufferSize);
+	Pointer pPerfData = new Memory(this.perfDataBufferSize);
+	while (WinError.ERROR_MORE_DATA == Advapi32.INSTANCE.RegQueryValueEx(WinReg.HKEY_PERFORMANCE_DATA,
+		processIndexStr, 0, null, pPerfData, lpcbData)) {
+	    this.perfDataBufferSize += 4096;
+	    lpcbData.setValue(this.perfDataBufferSize);
+	    pPerfData = new Memory(this.perfDataBufferSize);
+	}
+
+	PERF_DATA_BLOCK perfData = new PERF_DATA_BLOCK(pPerfData.share(0));
+
+	// See format at
+	// https://msdn.microsoft.com/en-us/library/windows/desktop/aa373105(v=vs.85).aspx
+	// [ ] Object Type
+	// [ ][ ][ ] Multiple counter definitions
+	// Then multiple:
+	// [ ] Instance Definition
+	// [ ] Instance name
+	// [ ] Counter Block
+	// [ ][ ][ ] Counter data for each definition above
+
+	long perfObjectOffset = perfData.HeaderLength;
+
+	// Iterate object types. For Process should only be one here
+	for (int obj = 0; obj < perfData.NumObjectTypes; obj++) {
+	    PERF_OBJECT_TYPE perfObject = new PERF_OBJECT_TYPE(pPerfData.share(perfObjectOffset));
+	    // Identify where counter definitions start
+	    long perfCounterOffset = perfObjectOffset + perfObject.HeaderLength;
+	    // If this isn't the Process object, ignore
+	    if (perfObject.ObjectNameTitleIndex == processIndex) {
+		for (int counter = 0; counter < perfObject.NumCounters; counter++) {
+		    PERF_COUNTER_DEFINITION perfCounter = new PERF_COUNTER_DEFINITION(
+			    pPerfData.share(perfCounterOffset));
+		    if (perfCounter.CounterNameTitleIndex == priorityBaseIndex) {
+			this.priorityBaseOffset = perfCounter.CounterOffset;
+		    } else if (perfCounter.CounterNameTitleIndex == elapsedTimeIndex) {
+			this.elapsedTimeOffset = perfCounter.CounterOffset;
+		    } else if (perfCounter.CounterNameTitleIndex == creatingProcessIdIndex) {
+			this.creatingProcessIdOffset = perfCounter.CounterOffset;
+		    } else if (perfCounter.CounterNameTitleIndex == idProcessIndex) {
+			this.idProcessOffset = perfCounter.CounterOffset;
+		    } else if (perfCounter.CounterNameTitleIndex == ioReadIndex) {
+			this.ioReadOffset = perfCounter.CounterOffset;
+		    } else if (perfCounter.CounterNameTitleIndex == ioWriteIndex) {
+			this.ioWriteOffset = perfCounter.CounterOffset;
+		    } else if (perfCounter.CounterNameTitleIndex == workingSetPrivateIndex) {
+			this.workingSetPrivateOffset = perfCounter.CounterOffset;
+		    } else if (perfCounter.CounterNameTitleIndex == workingSetIndex) {
+			this.workingSetOffset = perfCounter.CounterOffset;
+		    }
+
+		    // Increment for next Counter
+		    perfCounterOffset += perfCounter.ByteLength;
+		}
+		// We're done, break the loop
+		break;
+	    }
+	    // Increment for next object (should never need this)
+	    perfObjectOffset += perfObject.TotalByteLength;
+	}
+
+    }
+
+    private void initBitness() {
+	// If bitness is 64 we are 64 bit.
+	// If 32 test if we are on 64-bit OS
+	if (bitness < 64) {
+	    // Try the easy way
+	    if (System.getenv("ProgramFiles(x86)") != null) {
+		this.bitness = 64;
+	    } else {
+		WmiQuery<BitnessProperty> bitnessQuery = WmiUtil.createQuery("Win32_Processor", BitnessProperty.class);
+		WmiResult<BitnessProperty> bitnessMap = WmiUtil.queryWMI(bitnessQuery);
+		if (bitnessMap.getResultCount() > 0) {
+		    this.bitness = ((Long) bitnessMap.get(BitnessProperty.ADDRESSWIDTH).get(0)).intValue();
+		}
+	    }
+	}
+    }
+
+    /**
+     * {@inheritDoc}
+     */
+    @Override
+    public FileSystem getFileSystem() {
+	return new WindowsFileSystem();
+    }
+
+    /**
+     * {@inheritDoc}
+     */
+    @Override
+    public OSProcess[] getProcesses(int limit, ProcessSort sort) {
+	List<OSProcess> procList = processMapToList(null);
+	List<OSProcess> sorted = processSort(procList, limit, sort);
+	return sorted.toArray(new OSProcess[sorted.size()]);
+    }
+
+    /**
+     * {@inheritDoc}
+     */
+    @Override
+    public OSProcess[] getChildProcesses(int parentPid, int limit, ProcessSort sort) {
+	Set<Integer> childPids = new HashSet<>();
+	// Get processes from ToolHelp API for parent PID
+	Tlhelp32.PROCESSENTRY32.ByReference processEntry = new Tlhelp32.PROCESSENTRY32.ByReference();
+	WinNT.HANDLE snapshot = Kernel32.INSTANCE.CreateToolhelp32Snapshot(Tlhelp32.TH32CS_SNAPPROCESS, new DWORD(0));
+	try {
+	    while (Kernel32.INSTANCE.Process32Next(snapshot, processEntry)) {
+		if (processEntry.th32ParentProcessID.intValue() == parentPid) {
+		    childPids.add(processEntry.th32ProcessID.intValue());
+		}
+	    }
+	} finally {
+	    Kernel32.INSTANCE.CloseHandle(snapshot);
+	}
+	List<OSProcess> procList = getProcesses(childPids);
+	List<OSProcess> sorted = processSort(procList, limit, sort);
+	return sorted.toArray(new OSProcess[sorted.size()]);
+    }
+
+    /**
+     * {@inheritDoc}
+     */
+    @Override
+    public OSProcess getProcess(int pid) {
+	Set<Integer> pids = new HashSet<>(1);
+	pids.add(pid);
+	List<OSProcess> procList = processMapToList(pids);
+	return procList.isEmpty() ? null : procList.get(0);
+    }
+
+    /**
+     * {@inheritDoc}
+     */
+    @Override
+    public List<OSProcess> getProcesses(Collection<Integer> pids) {
+	return processMapToList(pids);
+    }
+
+    /**
+     * Private method to do the heavy lifting for all the getProcess functions.
+     *
+     * @param pids
+     *            A collection of pids to query. If null, the entire process
+     *            list will be queried.
+     * @return A corresponding list of processes
+     */
+    private List<OSProcess> processMapToList(Collection<Integer> pids) {
+	// Get data from the registry to update cache
+	updateProcessMapFromRegistry(pids);
+
+	// define here to avoid object repeated creation overhead later
+	List<String> groupList = new LinkedList<>();
+	List<String> groupIDList = new LinkedList<>();
+	int myPid = getProcessId();
+
+	// Get processes from WTS
+	final PointerByReference ppProcessInfo = new PointerByReference();
+	IntByReference pCount = new IntByReference(0);
+	if (!Wtsapi32.INSTANCE.WTSEnumerateProcessesEx(Wtsapi32.WTS_CURRENT_SERVER_HANDLE,
+		new IntByReference(Wtsapi32.WTS_PROCESS_INFO_LEVEL_1), Wtsapi32.WTS_ANY_SESSION, ppProcessInfo,
+		pCount)) {
+	    LOG.error("Failed to enumerate Processes. Error code: {}", Kernel32.INSTANCE.GetLastError());
+	    return new LinkedList<OSProcess>();
+	}
+	// extract the pointed-to pointer and create array
+	final Pointer pProcessInfo = ppProcessInfo.getValue();
+	final WTS_PROCESS_INFO_EX processInfoRef = new WTS_PROCESS_INFO_EX(pProcessInfo);
+	final WTS_PROCESS_INFO_EX[] processInfo = (WTS_PROCESS_INFO_EX[]) processInfoRef.toArray(pCount.getValue());
+
+	// Store a subset of processes in a list to later return.
+	List<OSProcess> processList = new LinkedList<>();
+
+	for (WTS_PROCESS_INFO_EX procInfo : processInfo) {
+	    // Skip if only updating a subset of pids, or if not in cache.
+	    // (Cache should have just been updated from registry so this will
+	    // only occur in a race condition for a just-started process.)
+	    // However, when the cache is empty, there was a problem with
+	    // filling
+	    // the cache using performance information. When this happens, we
+	    // ignore
+	    // the cache completely.
+
+	    int pid = procInfo.ProcessId;
+	    OSProcess proc = null;
+	    if (this.processMap.isEmpty()) {
+		if (pids != null && !pids.contains(pid)) {
+		    continue;
+		}
+		proc = new OSProcess();
+		proc.setProcessID(pid);
+		proc.setName(procInfo.pProcessName);
+	    } else {
+		proc = this.processMap.get(pid);
+		if (proc == null || (pids != null && !pids.contains(pid))) {
+		    continue;
+		}
+	    }
+	    // For my own process, set CWD
+	    if (pid == myPid) {
+		String cwd = new File(".").getAbsolutePath();
+		// trim off trailing "."
+		proc.setCurrentWorkingDirectory(cwd.isEmpty() ? "" : cwd.substring(0, cwd.length() - 1));
+	    }
+
+	    proc.setKernelTime(procInfo.KernelTime.getValue() / 10000L);
+	    proc.setUserTime(procInfo.UserTime.getValue() / 10000L);
+
+	    // Get a handle to the process for various extended info. Only gets
+	    // current user unless running as administrator
+	    final HANDLE pHandle = Kernel32.INSTANCE.OpenProcess(WinNT.PROCESS_QUERY_INFORMATION, false,
+		    proc.getProcessID());
+	    if (pHandle != null) {
+		// Full path
+		try {
+		    proc.setPath(Kernel32Util.QueryFullProcessImageName(pHandle, 0));
+		} catch (Win32Exception e) {
+		    LOG.warn("Failed to set path on PID {}. It may have terminated.", proc.getProcessID());
+		}
+
+		final HANDLEByReference phToken = new HANDLEByReference();
+		if (Advapi32.INSTANCE.OpenProcessToken(pHandle, WinNT.TOKEN_DUPLICATE | WinNT.TOKEN_QUERY, phToken)) {
+		    Account account = Advapi32Util.getTokenAccount(phToken.getValue());
+		    proc.setUser(account.name);
+		    proc.setUserID(account.sidString);
+		    // Fetching group information incurs ~10ms latency per
+		    // process. Skip for full process list
+		    if (pids != null) {
+			Account[] accounts = Advapi32Util.getTokenGroups(phToken.getValue());
+			// get groups
+			groupList.clear();
+			groupIDList.clear();
+			for (Account a : accounts) {
+			    groupList.add(a.name);
+			    groupIDList.add(a.sidString);
+			}
+			proc.setGroup(FormatUtil.join(",", groupList));
+			proc.setGroupID(FormatUtil.join(",", groupIDList));
+		    }
+		} else {
+		    int error = Kernel32.INSTANCE.GetLastError();
+		    // Access denied errors are common. Fail silently.
+		    if (error != WinError.ERROR_ACCESS_DENIED) {
+			LOG.error("Failed to get process token for process {}: {}", proc.getProcessID(),
+				Kernel32.INSTANCE.GetLastError());
+		    }
+		}
+	    }
+	    Kernel32.INSTANCE.CloseHandle(pHandle);
+
+	    // There is no easy way to get ExecutuionState for a process.
+	    // The WMI value is null. It's possible to get thread Execution
+	    // State and possibly roll up.
+	    proc.setState(OSProcess.State.RUNNING);
+
+	    proc.setThreadCount(procInfo.NumberOfThreads);
+	    // proc.setVirtualSize(procInfo.PagefileUsage & 0xffff_ffffL);
+
+	    proc.setOpenFiles(procInfo.HandleCount);
+	    processList.add(proc);
+	}
+	// Clean up memory allocated in C
+	if (!Wtsapi32.INSTANCE.WTSFreeMemoryEx(Wtsapi32.WTS_PROCESS_INFO_LEVEL_1, pProcessInfo, pCount.getValue())) {
+	    LOG.error("Failed to Free Memory for Processes. Error code: {}", Kernel32.INSTANCE.GetLastError());
+	    return new LinkedList<OSProcess>();
+	}
+
+	// Command Line only accessible via WMI.
+	// Utilize cache to only update new processes
+	Set<Integer> emptyCommandLines = new HashSet<>();
+	for (OSProcess cachedProcess : processList) {
+	    // If the process in the cache has an empty command line.
+	    if (cachedProcess.getCommandLine().isEmpty()) {
+		emptyCommandLines.add(cachedProcess.getProcessID());
+	    }
+	}
+	if (!emptyCommandLines.isEmpty()) {
+	    StringBuilder sb = new StringBuilder(PROCESS_BASE_CLASS);
+	    boolean first = true;
+	    for (Integer pid : emptyCommandLines) {
+		if (first) {
+		    sb.append(" WHERE ProcessID=");
+		    first = false;
+		} else {
+		    sb.append(" OR ProcessID=");
+		}
+		sb.append(pid);
+	    }
+	    PROCESS_QUERY.setWmiClassName(sb.toString());
+	    WmiResult<ProcessProperty> commandLineProcs = WmiUtil.queryWMI(PROCESS_QUERY);
+
+	    for (int p = 0; p < commandLineProcs.getResultCount(); p++) {
+		int pid = ((Long) commandLineProcs.get(ProcessProperty.PROCESSID).get(p)).intValue();
+		// This should always be true because emptyCommandLines was
+		// built from a subset of the cache, but just in case, protect
+		// against dereferencing null
+		if (this.processMap.containsKey(pid)) {
+		    OSProcess proc = this.processMap.get(pid);
+		    proc.setCommandLine((String) commandLineProcs.get(ProcessProperty.COMMANDLINE).get(p));
+		}
+	    }
+	}
+
+	return processList;
+    }
+
+    private void updateProcessMapFromRegistry(Collection<Integer> pids) {
+	List<Integer> pidsToKeep = new LinkedList<>();
+
+	// Grab the PERF_DATA_BLOCK from the registry.
+	// Sequentially increase the buffer until everything fits.
+	IntByReference lpcbData = new IntByReference(this.perfDataBufferSize);
+	Pointer pPerfData = new Memory(this.perfDataBufferSize);
+	while (WinError.ERROR_MORE_DATA == Advapi32.INSTANCE.RegQueryValueEx(WinReg.HKEY_PERFORMANCE_DATA,
+		processIndexStr, 0, null, pPerfData, lpcbData)) {
+	    this.perfDataBufferSize += 4096;
+	    lpcbData.setValue(this.perfDataBufferSize);
+	    pPerfData = new Memory(this.perfDataBufferSize);
+	}
+
+	PERF_DATA_BLOCK perfData = new PERF_DATA_BLOCK(pPerfData.share(0));
+	long perfTime100nSec = perfData.PerfTime100nSec.getValue(); // 1601
+	long now = System.currentTimeMillis(); // 1970 epoch
+
+	// See format at
+	// https://msdn.microsoft.com/en-us/library/windows/desktop/aa373105(v=vs.85).aspx
+	// [ ] Object Type
+	// [ ][ ][ ] Multiple counter definitions
+	// Then multiple:
+	// [ ] Instance Definition
+	// [ ] Instance name
+	// [ ] Counter Block
+	// [ ][ ][ ] Counter data for each definition above
+
+	long perfObjectOffset = perfData.HeaderLength;
+
+	// Iterate object types. For Process should only be one here
+	for (int obj = 0; obj < perfData.NumObjectTypes; obj++) {
+	    PERF_OBJECT_TYPE perfObject = new PERF_OBJECT_TYPE(pPerfData.share(perfObjectOffset));
+	    // If this isn't the Process object, ignore
+	    if (perfObject.ObjectNameTitleIndex == processIndex) {
+		// Skip over counter definitions
+		// There will be many of these, this points to the first one
+		long perfInstanceOffset = perfObjectOffset + perfObject.DefinitionLength;
+
+		// We need this for every process, initialize outside loop to
+		// save overhead
+		PERF_COUNTER_BLOCK perfCounterBlock = null;
+		// Iterate instances.
+		// The last instance is _Total so subtract 1 from max
+		for (int inst = 0; inst < perfObject.NumInstances - 1; inst++) {
+		    PERF_INSTANCE_DEFINITION perfInstance = new PERF_INSTANCE_DEFINITION(
+			    pPerfData.share(perfInstanceOffset));
+		    long perfCounterBlockOffset = perfInstanceOffset + perfInstance.ByteLength;
+
+		    int pid = pPerfData.getInt(perfCounterBlockOffset + this.idProcessOffset);
+		    if (pids == null || pids.contains(pid)) {
+			pidsToKeep.add(pid);
+
+			// If process exists fetch from cache
+			OSProcess proc = null;
+			if (this.processMap.containsKey(pid)) {
+			    proc = this.processMap.get(pid);
+			}
+			// If not in cache or if start time differs too much,
+			// create new process to add/replace cache value
+			long upTime = (perfTime100nSec
+				- pPerfData.getLong(perfCounterBlockOffset + this.elapsedTimeOffset)) / 10_000L;
+			long startTime = now - upTime;
+			if (proc == null || Math.abs(startTime - proc.getStartTime()) > 200) {
+			    proc = new OSProcess();
+			    proc.setProcessID(pid);
+			    proc.setUpTime(upTime);
+			    proc.setStartTime(startTime);
+			    proc.setName(pPerfData.getWideString(perfInstanceOffset + perfInstance.NameOffset));
+			    // Adds or replaces previous
+			    this.processMap.put(pid, proc);
+			}
+
+			// Update stats
+			proc.setBytesRead(pPerfData.getLong(perfCounterBlockOffset + this.ioReadOffset));
+			proc.setBytesWritten(pPerfData.getLong(perfCounterBlockOffset + this.ioWriteOffset));
+			proc.setResidentSetSize(
+				pPerfData.getLong(perfCounterBlockOffset + this.workingSetPrivateOffset));
+			proc.setVirtualSize(pPerfData.getLong(perfCounterBlockOffset + this.workingSetOffset));
+			proc.setParentProcessID(
+				pPerfData.getInt(perfCounterBlockOffset + this.creatingProcessIdOffset));
+			proc.setPriority(pPerfData.getInt(perfCounterBlockOffset + this.priorityBaseOffset));
+		    }
+
+		    // Increment to next instance
+		    perfCounterBlock = new PERF_COUNTER_BLOCK(pPerfData.share(perfCounterBlockOffset));
+		    perfInstanceOffset = perfCounterBlockOffset + perfCounterBlock.ByteLength;
+		}
+		// We've found the process object and are done, no need to look
+		// at any other objects (shouldn't be any). Break the loop
+		break;
+	    }
+	    // Increment for next object (should never need this)
+	    perfObjectOffset += perfObject.TotalByteLength;
+	}
+	// If this was a full update, delete any pid we didn't find from the
+	// cache.
+	if (pids == null) {
+	    for (Integer pid : new HashSet<>(this.processMap.keySet())) {
+		if (!pidsToKeep.contains(pid)) {
+		    this.processMap.remove(pid);
+		}
+	    }
+	}
+    }
+
+    /**
+     * {@inheritDoc}
+     */
+    @Override
+    public int getProcessId() {
+	return Kernel32.INSTANCE.GetCurrentProcessId();
+    }
+
+    /**
+     * {@inheritDoc}
+     */
+    @Override
+    public int getProcessCount() {
+	PERFORMANCE_INFORMATION perfInfo = new PERFORMANCE_INFORMATION();
+	if (!Psapi.INSTANCE.GetPerformanceInfo(perfInfo, perfInfo.size())) {
+	    LOG.error("Failed to get Performance Info. Error code: {}", Kernel32.INSTANCE.GetLastError());
+	    return 0;
+	}
+	return perfInfo.ProcessCount.intValue();
+    }
+
+    /**
+     * {@inheritDoc}
+     */
+    @Override
+    public int getThreadCount() {
+	PERFORMANCE_INFORMATION perfInfo = new PERFORMANCE_INFORMATION();
+	if (!Psapi.INSTANCE.GetPerformanceInfo(perfInfo, perfInfo.size())) {
+	    LOG.error("Failed to get Performance Info. Error code: {}", Kernel32.INSTANCE.GetLastError());
+	    return 0;
+	}
+	return perfInfo.ThreadCount.intValue();
+    }
+
+    /**
+     * {@inheritDoc}
+     */
+    @Override
+    public NetworkParams getNetworkParams() {
+	return new WindowsNetworkParams();
+    }
+
+    /**
+     * Enables debug privileges for this process, required for OpenProcess() to
+     * get processes other than the current user
+     */
+    private static void enableDebugPrivilege() {
+	HANDLEByReference hToken = new HANDLEByReference();
+	boolean success = Advapi32.INSTANCE.OpenProcessToken(Kernel32.INSTANCE.GetCurrentProcess(),
+		WinNT.TOKEN_QUERY | WinNT.TOKEN_ADJUST_PRIVILEGES, hToken);
+	if (!success) {
+	    LOG.error("OpenProcessToken failed. Error: {}", Native.getLastError());
+	    return;
+	}
+	WinNT.LUID luid = new WinNT.LUID();
+	success = Advapi32.INSTANCE.LookupPrivilegeValue(null, WinNT.SE_DEBUG_NAME, luid);
+	if (!success) {
+	    LOG.error("LookupprivilegeValue failed. Error: {}", Native.getLastError());
+	    return;
+	}
+	WinNT.TOKEN_PRIVILEGES tkp = new WinNT.TOKEN_PRIVILEGES(1);
+	tkp.Privileges[0] = new WinNT.LUID_AND_ATTRIBUTES(luid, new DWORD(WinNT.SE_PRIVILEGE_ENABLED));
+	success = Advapi32.INSTANCE.AdjustTokenPrivileges(hToken.getValue(), false, tkp, 0, null, null);
+	if (!success) {
+	    LOG.error("AdjustTokenPrivileges failed. Error: {}", Native.getLastError());
+	}
+	Kernel32.INSTANCE.CloseHandle(hToken.getValue());
+    }
+}
 /**
  * Oshi (https://github.com/oshi/oshi)
  *
@@ -1279,5 +1277,4 @@
         }
         Kernel32.INSTANCE.CloseHandle(hToken.getValue());
     }
-}
->>>>>>> 9dab5987
+}