--- conflicted
+++ resolved
@@ -1,263 +1,3 @@
-<<<<<<< HEAD
-/**
- * Oshi (https://github.com/oshi/oshi)
- *
- * Copyright (c) 2010 - 2018 The Oshi Project Team
- *
- * All rights reserved. This program and the accompanying materials
- * are made available under the terms of the Eclipse Public License v1.0
- * which accompanies this distribution, and is available at
- * http://www.eclipse.org/legal/epl-v10.html
- *
- * Maintainers:
- * dblock[at]dblock[dot]org
- * widdis[at]gmail[dot]com
- * enrico.bianchi[at]gmail[dot]com
- *
- * Contributors:
- * https://github.com/oshi/oshi/graphs/contributors
- */
-package oshi.software.os;
-
-import static org.junit.Assert.assertEquals;
-import static org.junit.Assert.assertNotNull;
-import static org.junit.Assert.assertTrue;
-
-import java.util.ArrayList;
-import java.util.Collection;
-import java.util.HashMap;
-import java.util.List;
-import java.util.Map;
-
-import org.junit.Test;
-
-import oshi.SystemInfo;
-
-/**
- * Test OS
- */
-public class OperatingSystemTest {
-
-    /**
-     * Test operating system
-     */
-    @Test
-    public void testOperatingSystem() {
-        SystemInfo si = new SystemInfo();
-        OperatingSystem os = si.getOperatingSystem();
-        assertNotNull(os.getFamily());
-        assertNotNull(os.getManufacturer());
-        OperatingSystemVersion version = os.getVersion();
-        assertNotNull(version);
-        assertNotNull(version.getVersion());
-        assertNotNull(version.getCodeName());
-        assertNotNull(version.getBuildNumber());
-
-        assertTrue(os.getProcessCount() >= 1);
-        assertTrue(os.getThreadCount() >= 1);
-        assertTrue(os.getBitness() == 32 || os.getBitness() == 64);
-        assertTrue(os.getProcessId() > 0);
-
-        assertTrue(os.getProcesses(0, null).length > 0);
-        OSProcess proc = os.getProcess(os.getProcessId());
-        assertTrue(proc.getName().length() > 0);
-        assertTrue(proc.getPath().length() > 0);
-        // assertTrue(proc.getCommandLine().length() > 0);
-        assertNotNull(proc.getCurrentWorkingDirectory());
-        assertNotNull(proc.getUser());
-        assertNotNull(proc.getUserID());
-        assertNotNull(proc.getGroup());
-        assertNotNull(proc.getGroupID());
-        assertNotNull(proc.getState());
-        assertEquals(proc.getProcessID(), os.getProcessId());
-        // assertTrue(proc.getParentProcessID() > 0);
-        assertTrue(proc.getThreadCount() > 0);
-        assertTrue(proc.getPriority() >= -20 && proc.getPriority() <= 128);
-        assertTrue(proc.getVirtualSize() >= proc.getResidentSetSize());
-        assertTrue(proc.getResidentSetSize() >= 0);
-        assertTrue(proc.getKernelTime() >= 0);
-        assertTrue(proc.getUserTime() >= 0);
-        assertTrue(proc.getUpTime() >= 0);
-        assertTrue(proc.calculateCpuPercent() >= 0d);
-        assertTrue(proc.getStartTime() >= 0);
-        assertTrue(proc.getBytesRead() >= 0);
-        assertTrue(proc.getBytesWritten() >= 0);
-        assertTrue(proc.getOpenFiles() >= -1);
-    }
-
-    /**
-     * Tests process query by pid list
-     */
-    @Test
-    public void testProcessQueryByList() {
-        SystemInfo si = new SystemInfo();
-        OperatingSystem os = si.getOperatingSystem();
-        assertNotNull(os.getFamily());
-        assertNotNull(os.getManufacturer());
-        OperatingSystemVersion version = os.getVersion();
-        assertNotNull(version);
-        assertNotNull(version.getVersion());
-        assertNotNull(version.getCodeName());
-        assertNotNull(version.getBuildNumber());
-
-        assertTrue(os.getProcessCount() >= 1);
-        assertTrue(os.getThreadCount() >= 1);
-        assertTrue(os.getProcessId() > 0);
-
-        OSProcess[] processes = os.getProcesses(5, null);
-        assertNotNull(processes);
-        // every OS should have at least one process running on it
-        assertTrue(processes.length > 0);
-        // the list of pids we want info on
-        List<Integer> pids = new ArrayList<>();
-        for (OSProcess p : processes) {
-            pids.add(p.getProcessID());
-        }
-        // query for just those processes
-        Collection<OSProcess> processes1 = os.getProcesses(pids);
-        // theres a potential for a race condition here, if a process we queried
-        // for initially wasn't running during the second query. In this case,
-        // try again with the shorter list
-        while (processes1.size() < pids.size()) {
-            pids.clear();
-            for (OSProcess p : processes1) {
-                pids.add(p.getProcessID());
-            }
-            // query for just those processes
-            processes1 = os.getProcesses(pids);
-        }
-        assertEquals(processes1.size(), pids.size());
-
-    }
-
-    /**
-     * Tests child process getter
-     */
-    @Test
-    public void testGetChildProcesses() {
-        // Get list of PIDS
-        SystemInfo si = new SystemInfo();
-        OperatingSystem os = si.getOperatingSystem();
-        OSProcess[] processes = os.getProcesses(0, null);
-        Map<Integer, Integer> childMap = new HashMap<>();
-        // First iteration to set all 0's
-        for (OSProcess p : processes) {
-            childMap.put(p.getProcessID(), 0);
-            childMap.put(p.getParentProcessID(), 0);
-        }
-        // Second iteration to count children
-        for (OSProcess p : processes) {
-            childMap.put(p.getParentProcessID(), childMap.get(p.getParentProcessID()) + 1);
-        }
-        // Find a PID with 0, 1, and N>1 children
-        int zeroPid = -1;
-        int onePid = -1;
-        int nPid = -1;
-        int nNum = 0;
-        int mPid = -1;
-        int mNum = 0;
-        for (Integer i : childMap.keySet()) {
-            if (zeroPid < 0 && childMap.get(i) == 0) {
-                zeroPid = i;
-            } else if (onePid < 0 && childMap.get(i) == 1) {
-                onePid = i;
-            } else if (nPid < 0 && childMap.get(i) > 1) {
-                nPid = i;
-                nNum = childMap.get(i);
-            } else if (mPid < 0 && childMap.get(i) > 1) {
-                mPid = i;
-                mNum = childMap.get(i);
-            }
-            if (zeroPid >= 0 && onePid >= 0 && nPid >= 0 && mPid >= 0) {
-                break;
-            }
-        }
-        if (zeroPid >= 0) {
-            assertEquals(os.getChildProcesses(zeroPid, 0, null).length, 0);
-        }
-        if (onePid >= 0) {
-            assertEquals(os.getChildProcesses(onePid, 0, null).length, 1);
-        }
-        // Due to race condition, a process may terminate before we count its
-        // children. nPid is probably PID=1 with all PIDs with no other parent
-        // In case one has ended we'll try a backup
-        if (nPid >= 0 && mPid >= 0) {
-            assertTrue(os.getChildProcesses(nPid, 0, null).length == nNum
-                    || os.getChildProcesses(mPid, 0, null).length == mNum);
-        }
-    }
-
-    /**
-     * Test OSProcess setters and getters
-     */
-    @Test
-    public void testOSProcessSetters() {
-        SystemInfo si = new SystemInfo();
-        OperatingSystem os = si.getOperatingSystem();
-        OSProcess oldProcess = os.getProcess(os.getProcessId());
-
-        OSProcess newProcess = new OSProcess();
-        newProcess.setName(oldProcess.getName());
-        newProcess.setPath(oldProcess.getPath());
-        newProcess.setCommandLine(oldProcess.getCommandLine());
-        newProcess.setCurrentWorkingDirectory(oldProcess.getCurrentWorkingDirectory());
-        newProcess.setUser(oldProcess.getUser());
-        newProcess.setUserID(oldProcess.getUserID());
-        newProcess.setGroup(oldProcess.getGroup());
-        newProcess.setGroupID(oldProcess.getGroupID());
-        newProcess.setState(oldProcess.getState());
-        newProcess.setProcessID(oldProcess.getProcessID());
-        newProcess.setParentProcessID(oldProcess.getParentProcessID());
-        newProcess.setThreadCount(oldProcess.getThreadCount());
-        newProcess.setPriority(oldProcess.getPriority());
-        newProcess.setVirtualSize(oldProcess.getVirtualSize());
-        newProcess.setResidentSetSize(oldProcess.getResidentSetSize());
-        newProcess.setKernelTime(oldProcess.getKernelTime());
-        newProcess.setUserTime(oldProcess.getUserTime());
-        newProcess.setUpTime(oldProcess.getUpTime());
-        newProcess.setStartTime(oldProcess.getStartTime());
-        newProcess.setBytesRead(oldProcess.getBytesRead());
-        newProcess.setBytesWritten(oldProcess.getBytesWritten());
-
-        assertEquals(oldProcess.getName(), newProcess.getName());
-        assertEquals(oldProcess.getPath(), newProcess.getPath());
-        assertEquals(oldProcess.getCommandLine(), newProcess.getCommandLine());
-        assertEquals(oldProcess.getCurrentWorkingDirectory(), newProcess.getCurrentWorkingDirectory());
-        assertEquals(oldProcess.getUser(), newProcess.getUser());
-        assertEquals(oldProcess.getUserID(), newProcess.getUserID());
-        assertEquals(oldProcess.getGroup(), newProcess.getGroup());
-        assertEquals(oldProcess.getGroupID(), newProcess.getGroupID());
-        assertEquals(oldProcess.getState(), newProcess.getState());
-        assertEquals(oldProcess.getProcessID(), newProcess.getProcessID());
-        assertEquals(oldProcess.getParentProcessID(), newProcess.getParentProcessID());
-        assertEquals(oldProcess.getThreadCount(), newProcess.getThreadCount());
-        assertEquals(oldProcess.getPriority(), newProcess.getPriority());
-        assertEquals(oldProcess.getVirtualSize(), newProcess.getVirtualSize());
-        assertEquals(oldProcess.getResidentSetSize(), newProcess.getResidentSetSize());
-        assertEquals(oldProcess.getKernelTime(), newProcess.getKernelTime());
-        assertEquals(oldProcess.getUserTime(), newProcess.getUserTime());
-        assertEquals(oldProcess.getUpTime(), newProcess.getUpTime());
-        assertEquals(oldProcess.getStartTime(), newProcess.getStartTime());
-        assertEquals(oldProcess.getBytesRead(), newProcess.getBytesRead());
-        assertEquals(oldProcess.getBytesWritten(), newProcess.getBytesWritten());
-    }
-
-    @Test
-    public void testGetCommandLine() {
-        int processesWithNonEmptyCmdLine = 0;
-
-        SystemInfo si = new SystemInfo();
-        OperatingSystem os = si.getOperatingSystem();
-        for (OSProcess process : os.getProcesses(0, null)) {
-            if (!process.getCommandLine().trim().isEmpty()) {
-                processesWithNonEmptyCmdLine++;
-            }
-        }
-
-        // assertTrue(processesWithNonEmptyCmdLine >= 1);
-    }
-}
-=======
 /**
  * Oshi (https://github.com/oshi/oshi)
  *
@@ -523,5 +263,4 @@
 
         assertTrue(processesWithNonEmptyCmdLine >= 1);
     }
-}
->>>>>>> 5f138cf8
+}