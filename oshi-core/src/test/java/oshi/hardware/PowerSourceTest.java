<<<<<<< HEAD
/**
 * Oshi (https://github.com/oshi/oshi)
 *
 * Copyright (c) 2010 - 2018 The Oshi Project Team
 *
 * All rights reserved. This program and the accompanying materials
 * are made available under the terms of the Eclipse Public License v1.0
 * which accompanies this distribution, and is available at
 * http://www.eclipse.org/legal/epl-v10.html
 *
 * Maintainers:
 * dblock[at]dblock[dot]org
 * widdis[at]gmail[dot]com
 * enrico.bianchi[at]gmail[dot]com
 *
 * Contributors:
 * https://github.com/oshi/oshi/graphs/contributors
 */
package oshi.hardware;

import static org.junit.Assert.assertTrue;

import org.junit.Test;

import oshi.SystemInfo;

/**
 * Test Power Source
 */
public class PowerSourceTest {
    /**
     * Test power source.
     */
    @Test
    public void testPowerSource() {
	SystemInfo si = new SystemInfo();
	PowerSource[] psArr = si.getHardware().getPowerSources();
	for (PowerSource ps : psArr) {
	    // assertTrue(ps.getRemainingCapacity() >= 0 &&
	    // ps.getRemainingCapacity() <= 1);
	    double epsilon = 1E-6;
	    assertTrue(ps.getTimeRemaining() > 0 || Math.abs(ps.getTimeRemaining() - -1) < epsilon
		    || Math.abs(ps.getTimeRemaining() - -2) < epsilon);
	}
    }
}
=======
/**
 * Oshi (https://github.com/oshi/oshi)
 *
 * Copyright (c) 2010 - 2018 The Oshi Project Team
 *
 * All rights reserved. This program and the accompanying materials
 * are made available under the terms of the Eclipse Public License v1.0
 * which accompanies this distribution, and is available at
 * http://www.eclipse.org/legal/epl-v10.html
 *
 * Maintainers:
 * dblock[at]dblock[dot]org
 * widdis[at]gmail[dot]com
 * enrico.bianchi[at]gmail[dot]com
 *
 * Contributors:
 * https://github.com/oshi/oshi/graphs/contributors
 */
package oshi.hardware;

import static org.junit.Assert.assertTrue;

import org.junit.Test;

import oshi.SystemInfo;

/**
 * Test Power Source
 */
public class PowerSourceTest {
    /**
     * Test power source.
     */
    @Test
    public void testPowerSource() {
        SystemInfo si = new SystemInfo();
        PowerSource[] psArr = si.getHardware().getPowerSources();
        for (PowerSource ps : psArr) {
            assertTrue(ps.getRemainingCapacity() >= 0 && ps.getRemainingCapacity() <= 1);
            double epsilon = 1E-6;
            assertTrue(ps.getTimeRemaining() > 0 || Math.abs(ps.getTimeRemaining() - -1) < epsilon
                    || Math.abs(ps.getTimeRemaining() - -2) < epsilon);
        }
    }
}
>>>>>>> 9dab5987
<|MERGE_RESOLUTION|>--- conflicted
+++ resolved
@@ -1,51 +1,49 @@
-<<<<<<< HEAD
-/**
- * Oshi (https://github.com/oshi/oshi)
- *
- * Copyright (c) 2010 - 2018 The Oshi Project Team
- *
- * All rights reserved. This program and the accompanying materials
- * are made available under the terms of the Eclipse Public License v1.0
- * which accompanies this distribution, and is available at
- * http://www.eclipse.org/legal/epl-v10.html
- *
- * Maintainers:
- * dblock[at]dblock[dot]org
- * widdis[at]gmail[dot]com
- * enrico.bianchi[at]gmail[dot]com
- *
- * Contributors:
- * https://github.com/oshi/oshi/graphs/contributors
- */
-package oshi.hardware;
-
-import static org.junit.Assert.assertTrue;
-
-import org.junit.Test;
-
-import oshi.SystemInfo;
-
-/**
- * Test Power Source
- */
-public class PowerSourceTest {
-    /**
-     * Test power source.
-     */
-    @Test
-    public void testPowerSource() {
-	SystemInfo si = new SystemInfo();
-	PowerSource[] psArr = si.getHardware().getPowerSources();
-	for (PowerSource ps : psArr) {
-	    // assertTrue(ps.getRemainingCapacity() >= 0 &&
-	    // ps.getRemainingCapacity() <= 1);
-	    double epsilon = 1E-6;
-	    assertTrue(ps.getTimeRemaining() > 0 || Math.abs(ps.getTimeRemaining() - -1) < epsilon
-		    || Math.abs(ps.getTimeRemaining() - -2) < epsilon);
-	}
-    }
-}
-=======
+/**
+ * Oshi (https://github.com/oshi/oshi)
+ *
+ * Copyright (c) 2010 - 2018 The Oshi Project Team
+ *
+ * All rights reserved. This program and the accompanying materials
+ * are made available under the terms of the Eclipse Public License v1.0
+ * which accompanies this distribution, and is available at
+ * http://www.eclipse.org/legal/epl-v10.html
+ *
+ * Maintainers:
+ * dblock[at]dblock[dot]org
+ * widdis[at]gmail[dot]com
+ * enrico.bianchi[at]gmail[dot]com
+ *
+ * Contributors:
+ * https://github.com/oshi/oshi/graphs/contributors
+ */
+package oshi.hardware;
+
+import static org.junit.Assert.assertTrue;
+
+import org.junit.Test;
+
+import oshi.SystemInfo;
+
+/**
+ * Test Power Source
+ */
+public class PowerSourceTest {
+    /**
+     * Test power source.
+     */
+    @Test
+    public void testPowerSource() {
+	SystemInfo si = new SystemInfo();
+	PowerSource[] psArr = si.getHardware().getPowerSources();
+	for (PowerSource ps : psArr) {
+	    // assertTrue(ps.getRemainingCapacity() >= 0 &&
+	    // ps.getRemainingCapacity() <= 1);
+	    double epsilon = 1E-6;
+	    assertTrue(ps.getTimeRemaining() > 0 || Math.abs(ps.getTimeRemaining() - -1) < epsilon
+		    || Math.abs(ps.getTimeRemaining() - -2) < epsilon);
+	}
+    }
+}
 /**
  * Oshi (https://github.com/oshi/oshi)
  *
@@ -90,5 +88,4 @@
                     || Math.abs(ps.getTimeRemaining() - -2) < epsilon);
         }
     }
-}
->>>>>>> 9dab5987
+}